--- conflicted
+++ resolved
@@ -6394,13 +6394,8 @@
     import std.demangle;
     int foo;
     auto foo_demangled = demangle(mangledName!foo);
-<<<<<<< HEAD
-    //assert(foo_demangled[0 .. 4] == "int " && foo_demangled[$-3 .. $] == "foo",
-    //    foo_demangled);
-=======
     assert(foo_demangled[0 .. 4] == "int " && foo_demangled[$-3 .. $] == "foo",
         foo_demangled);
->>>>>>> fb351050
 
     void bar(){}
     auto bar_demangled = demangle(mangledName!bar);
