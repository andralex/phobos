// Written in the D programming language.

/**
Bit-level manipulation facilities.

$(SCRIPT inhibitQuickIndex = 1;)
$(DIVC quickindex,
$(BOOKTABLE,
$(TR $(TH Category) $(TH Functions))
$(TR $(TD Bit constructs) $(TD
    $(LREF BitArray)
    $(LREF bitfields)
    $(LREF bitsSet)
))
$(TR $(TD Endianness conversion) $(TD
    $(LREF bigEndianToNative)
    $(LREF littleEndianToNative)
    $(LREF nativeToBigEndian)
    $(LREF nativeToLittleEndian)
    $(LREF swapEndian)
))
$(TR $(TD Integral ranges) $(TD
    $(LREF append)
    $(LREF peek)
    $(LREF read)
    $(LREF write)
))
$(TR $(TD Floating-Point manipulation) $(TD
    $(LREF DoubleRep)
    $(LREF FloatRep)
))
$(TR $(TD Tagging) $(TD
    $(LREF taggedClassRef)
    $(LREF taggedPointer)
))
))

Copyright: Copyright The D Language Foundation 2007 - 2011.
License:   $(HTTP www.boost.org/LICENSE_1_0.txt, Boost License 1.0).
Authors:   $(HTTP digitalmars.com, Walter Bright),
           $(HTTP erdani.org, Andrei Alexandrescu),
           $(HTTP jmdavisprog.com, Jonathan M Davis),
           Alex Rønne Petersen,
           Damian Ziemba,
           Amaury SECHET
Source: $(PHOBOSSRC std/bitmanip.d)
*/
/*
         Copyright The D Language Foundation 2007 - 2012.
Distributed under the Boost Software License, Version 1.0.
   (See accompanying file LICENSE_1_0.txt or copy at
         http://www.boost.org/LICENSE_1_0.txt)
*/
module std.bitmanip;

import std.range.primitives;
public import std.system : Endian;
import std.traits;

private string myToString(ulong n) pure @safe
{
    import core.internal.string : UnsignedStringBuf, unsignedToTempString;
    UnsignedStringBuf buf;
    auto s = unsignedToTempString(n, buf);
    // pure allows implicit cast to string
    return s ~ (n > uint.max ? "UL" : "U");
}

@safe pure unittest
{
    assert(myToString(5) == "5U");
    assert(myToString(uint.max) == "4294967295U");
    assert(myToString(uint.max + 1UL) == "4294967296UL");
}


private template createAccessors(
    string store, T, string name, size_t len, size_t offset)
{
    static if (!name.length)
    {
        // No need to create any accessor
        enum result = "";
    }
    else static if (len == 0)
    {
        // Fields of length 0 are always zero
        enum result = "enum "~T.stringof~" "~name~" = 0;\n";
    }
    else
    {
        enum ulong
            maskAllElse = ((~0uL) >> (64 - len)) << offset,
            signBitCheck = 1uL << (len - 1);

        static if (T.min < 0)
        {
            enum long minVal = -(1uL << (len - 1));
            enum ulong maxVal = (1uL << (len - 1)) - 1;
            alias UT = Unsigned!(T);
            enum UT extendSign = cast(UT)~((~0uL) >> (64 - len));
        }
        else
        {
            enum ulong minVal = 0;
            enum ulong maxVal = (~0uL) >> (64 - len);
            enum extendSign = 0;
        }

        static if (is(T == bool))
        {
            static assert(len == 1, "`" ~ name ~
                    "` definition problem: type `bool` is only allowed for single-bit fields");
            enum result =
            // getter
                "@property bool " ~ name ~ "() @safe pure nothrow @nogc const { return "
                ~"("~store~" & "~myToString(maskAllElse)~") != 0;}\n"
            // setter
                ~"@property void " ~ name ~ "(bool v) @safe pure nothrow @nogc { "
                ~"if (v) "~store~" |= "~myToString(maskAllElse)~";"
                ~"else "~store~" &= cast(typeof("~store~"))(-1-cast(typeof("~store~"))"~myToString(maskAllElse)~");}\n";
        }
        else
        {
            // getter
            enum result = "@property "~T.stringof~" "~name~"() @safe pure nothrow @nogc const { auto result = "
                ~"("~store~" & "
                ~ myToString(maskAllElse) ~ ") >>"
                ~ myToString(offset) ~ ";"
                ~ (T.min < 0
                   ? "if (result >= " ~ myToString(signBitCheck)
                   ~ ") result |= " ~ myToString(extendSign) ~ ";"
                   : "")
                ~ " return cast("~T.stringof~") result;}\n"
            // setter
                ~"@property void "~name~"("~T.stringof~" v) @safe pure nothrow @nogc { "
                ~"assert(v >= "~name~`_min, "Value is smaller than the minimum value of bitfield '`~name~`'"); `
                ~"assert(v <= "~name~`_max, "Value is greater than the maximum value of bitfield '`~name~`'"); `
                ~store~" = cast(typeof("~store~"))"
                ~" (("~store~" & (-1-cast(typeof("~store~"))"~myToString(maskAllElse)~"))"
                ~" | ((cast(typeof("~store~")) v << "~myToString(offset)~")"
                ~" & "~myToString(maskAllElse)~"));}\n"
            // constants
                ~"enum "~T.stringof~" "~name~"_min = cast("~T.stringof~")"
                ~myToString(minVal)~"; "
                ~" enum "~T.stringof~" "~name~"_max = cast("~T.stringof~")"
                ~myToString(maxVal)~"; ";
        }
    }
}

private template createStoreName(Ts...)
{
    static if (Ts.length < 2)
        enum createStoreName = "";
    else
        enum createStoreName = "_" ~ Ts[1] ~ createStoreName!(Ts[3 .. $]);
}

private template createStorageAndFields(Ts...)
{
    enum Name = createStoreName!Ts;
    enum Size = sizeOfBitField!Ts;
    static if (Size == ubyte.sizeof * 8)
        alias StoreType = ubyte;
    else static if (Size == ushort.sizeof * 8)
        alias StoreType = ushort;
    else static if (Size == uint.sizeof * 8)
        alias StoreType = uint;
    else static if (Size == ulong.sizeof * 8)
        alias StoreType = ulong;
    else
    {
        static assert(false, "Field widths must sum to 8, 16, 32, or 64");
        alias StoreType = ulong; // just to avoid another error msg
    }
    enum result
        = "private " ~ StoreType.stringof ~ " " ~ Name ~ ";"
        ~ createFields!(Name, 0, Ts).result;
}

private template createFields(string store, size_t offset, Ts...)
{
    static if (Ts.length > 0)
        enum result
            = createAccessors!(store, Ts[0], Ts[1], Ts[2], offset).result
            ~ createFields!(store, offset + Ts[2], Ts[3 .. $]).result;
    else
        enum result = "";
}

private ulong getBitsForAlign(ulong a)
{
    ulong bits = 0;
    while ((a & 0x01) == 0)
    {
        bits++;
        a >>= 1;
    }

    assert(a == 1, "alignment is not a power of 2");
    return bits;
}

private template createReferenceAccessor(string store, T, ulong bits, string name)
{
    enum storage = "private void* " ~ store ~ "_ptr;\n";
    enum storage_accessor = "@property ref size_t " ~ store ~ "() return @trusted pure nothrow @nogc const { "
        ~ "return *cast(size_t*) &" ~ store ~ "_ptr;}\n"
        ~ "@property void " ~ store ~ "(size_t v) @trusted pure nothrow @nogc { "
        ~ "" ~ store ~ "_ptr = cast(void*) v;}\n";

    enum mask = (1UL << bits) - 1;
    // getter
    enum ref_accessor = "@property "~T.stringof~" "~name~"() @trusted pure nothrow @nogc const { auto result = "
        ~ "("~store~" & "~myToString(~mask)~"); "
        ~ "return cast("~T.stringof~") cast(void*) result;}\n"
    // setter
        ~"@property void "~name~"("~T.stringof~" v) @trusted pure nothrow @nogc { "
        ~"assert(((cast(typeof("~store~")) cast(void*) v) & "~myToString(mask)
        ~`) == 0, "Value not properly aligned for '`~name~`'"); `
        ~store~" = cast(typeof("~store~"))"
        ~" (("~store~" & (cast(typeof("~store~")) "~myToString(mask)~"))"
        ~" | ((cast(typeof("~store~")) cast(void*) v) & (cast(typeof("~store~")) "~myToString(~mask)~")));}\n";

    enum result = storage ~ storage_accessor ~ ref_accessor;
}

private template sizeOfBitField(T...)
{
    static if (T.length < 2)
        enum sizeOfBitField = 0;
    else
        enum sizeOfBitField = T[2] + sizeOfBitField!(T[3 .. $]);
}

private template createTaggedReference(T, ulong a, string name, Ts...)
{
    static assert(
        sizeOfBitField!Ts <= getBitsForAlign(a),
        "Fields must fit in the bits know to be zero because of alignment."
    );
    enum StoreName = createStoreName!(T, name, 0, Ts);
    enum result
        = createReferenceAccessor!(StoreName, T, sizeOfBitField!Ts, name).result
        ~ createFields!(StoreName, 0, Ts, size_t, "", T.sizeof * 8 - sizeOfBitField!Ts).result;
}

/**
Allows creating bit fields inside $(D_PARAM struct)s and $(D_PARAM
class)es.

The type of a bit field can be any integral type or enumerated
type. The most efficient type to store in bitfields is $(D_PARAM
bool), followed by unsigned types, followed by signed types.

See_Also: $(REF BitFlags, std,typecons)
*/

template bitfields(T...)
{
    enum { bitfields = createStorageAndFields!T.result }
}

/**
Create a bitfield pack of eight bits, which fit in
one $(D_PARAM ubyte). The bitfields are allocated starting from the
least significant bit, i.e. x occupies the two least significant bits
of the bitfields storage.
*/
@safe unittest
{
    struct A
    {
        int a;
        mixin(bitfields!(
            uint, "x",    2,
            int,  "y",    3,
            uint, "z",    2,
            bool, "flag", 1));
    }

    A obj;
    obj.x = 2;
    obj.z = obj.x;

    assert(obj.x == 2);
    assert(obj.y == 0);
    assert(obj.z == 2);
    assert(obj.flag == false);
}

/**
The sum of all bit lengths in one $(D_PARAM bitfield) instantiation
must be exactly 8, 16, 32, or 64. If padding is needed, just allocate
one bitfield with an empty name.
*/
@safe unittest
{
    struct A
    {
        mixin(bitfields!(
            bool, "flag1",    1,
            bool, "flag2",    1,
            uint, "",         6));
    }

    A a;
    assert(a.flag1 == 0);
    a.flag1 = 1;
    assert(a.flag1 == 1);
    a.flag1 = 0;
    assert(a.flag1 == 0);
}

/// enums can be used too
@safe unittest
{
    enum ABC { A, B, C }
    struct EnumTest
    {
        mixin(bitfields!(
                  ABC, "x", 2,
                  bool, "y", 1,
                  ubyte, "z", 5));
    }
}

/**
This string mixin generator allows one to create tagged pointers inside $(D_PARAM struct)s and $(D_PARAM class)es.

A tagged pointer uses the bits known to be zero in a normal pointer or class reference to store extra information.
For example, a pointer to an integer must be 4-byte aligned, so there are 2 bits that are always known to be zero.
One can store a 2-bit integer there.

The example above creates a tagged pointer in the struct A. The pointer is of type
`uint*` as specified by the first argument, and is named x, as specified by the second
argument.

Following arguments works the same way as `bitfield`'s. The bitfield must fit into the
bits known to be zero because of the pointer alignment.
*/

template taggedPointer(T : T*, string name, Ts...) {
    enum taggedPointer = createTaggedReference!(T*, T.alignof, name, Ts).result;
}

///
@safe unittest
{
    struct A
    {
        int a;
        mixin(taggedPointer!(
            uint*, "x",
            bool, "b1", 1,
            bool, "b2", 1));
    }
    A obj;
    obj.x = new uint;
    obj.b1 = true;
    obj.b2 = false;
}

/**
This string mixin generator allows one to create tagged class reference inside $(D_PARAM struct)s and $(D_PARAM class)es.

A tagged class reference uses the bits known to be zero in a normal class reference to store extra information.
For example, a pointer to an integer must be 4-byte aligned, so there are 2 bits that are always known to be zero.
One can store a 2-bit integer there.

The example above creates a tagged reference to an Object in the struct A. This expects the same parameters
as `taggedPointer`, except the first argument which must be a class type instead of a pointer type.
*/

template taggedClassRef(T, string name, Ts...)
if (is(T == class))
{
    enum taggedClassRef = createTaggedReference!(T, 8, name, Ts).result;
}

///
@safe unittest
{
    struct A
    {
        int a;
        mixin(taggedClassRef!(
            Object, "o",
            uint, "i", 2));
    }
    A obj;
    obj.o = new Object();
    obj.i = 3;
}

@safe pure nothrow @nogc
unittest
{
    // Degenerate bitfields (#8474 / #11160) tests mixed with range tests
    struct Test1
    {
        mixin(bitfields!(uint, "a", 32,
                        uint, "b", 4,
                        uint, "c", 4,
                        uint, "d", 8,
                        uint, "e", 16,));

        static assert(Test1.b_min == 0);
        static assert(Test1.b_max == 15);
    }

    struct Test2
    {
        mixin(bitfields!(bool, "a", 0,
                        ulong, "b", 64));

        static assert(Test2.b_min == ulong.min);
        static assert(Test2.b_max == ulong.max);
    }

    struct Test1b
    {
        mixin(bitfields!(bool, "a", 0,
                        int, "b", 8));
    }

    struct Test2b
    {
        mixin(bitfields!(int, "a", 32,
                        int, "b", 4,
                        int, "c", 4,
                        int, "d", 8,
                        int, "e", 16,));

        static assert(Test2b.b_min == -8);
        static assert(Test2b.b_max == 7);
    }

    struct Test3b
    {
        mixin(bitfields!(bool, "a", 0,
                        long, "b", 64));

        static assert(Test3b.b_min == long.min);
        static assert(Test3b.b_max == long.max);
    }

    struct Test4b
    {
        mixin(bitfields!(long, "a", 32,
                        int, "b", 32));
    }

    // Sign extension tests
    Test2b t2b;
    Test4b t4b;
    t2b.b = -5; assert(t2b.b == -5);
    t2b.d = -5; assert(t2b.d == -5);
    t2b.e = -5; assert(t2b.e == -5);
    t4b.a = -5; assert(t4b.a == -5L);
}

@system unittest
{
    struct Test5
    {
        mixin(taggedPointer!(
            int*, "a",
            uint, "b", 2));
    }

    Test5 t5;
    t5.a = null;
    t5.b = 3;
    assert(t5.a is null);
    assert(t5.b == 3);

    int myint = 42;
    t5.a = &myint;
    assert(t5.a is &myint);
    assert(t5.b == 3);

    struct Test6
    {
        mixin(taggedClassRef!(
            Object, "o",
            bool, "b", 1));
    }

    Test6 t6;
    t6.o = null;
    t6.b = false;
    assert(t6.o is null);
    assert(t6.b == false);

    auto o = new Object();
    t6.o = o;
    t6.b = true;
    assert(t6.o is o);
    assert(t6.b == true);
}

@safe unittest
{
    static assert(!__traits(compiles,
        taggedPointer!(
            int*, "a",
            uint, "b", 3)));

    static assert(!__traits(compiles,
        taggedClassRef!(
            Object, "a",
            uint, "b", 4)));

    struct S {
        mixin(taggedClassRef!(
            Object, "a",
            bool, "b", 1));
    }

    const S s;
    void bar(S s) {}

    static assert(!__traits(compiles, bar(s)));
}

@safe unittest
{
    // Bug #6686
    union  S {
        ulong bits = ulong.max;
        mixin (bitfields!(
            ulong, "back",  31,
            ulong, "front", 33)
        );
    }
    S num;

    num.bits = ulong.max;
    num.back = 1;
    assert(num.bits == 0xFFFF_FFFF_8000_0001uL);
}

@safe unittest
{
    // Bug #5942
    struct S
    {
        mixin(bitfields!(
            int, "a" , 32,
            int, "b" , 32
        ));
    }

    S data;
    data.b = 42;
    data.a = 1;
    assert(data.b == 42);
}

@safe unittest
{
    struct Test
    {
        mixin(bitfields!(bool, "a", 1,
                         uint, "b", 3,
                         short, "c", 4));
    }

    @safe void test() pure nothrow
    {
        Test t;

        t.a = true;
        t.b = 5;
        t.c = 2;

        assert(t.a);
        assert(t.b == 5);
        assert(t.c == 2);
    }

    test();
}

@safe unittest
{
    {
        static struct Integrals {
            bool checkExpectations(bool eb, int ei, short es) { return b == eb && i == ei && s == es; }

            mixin(bitfields!(
                      bool, "b", 1,
                      uint, "i", 3,
                      short, "s", 4));
        }
        Integrals i;
        assert(i.checkExpectations(false, 0, 0));
        i.b = true;
        assert(i.checkExpectations(true, 0, 0));
        i.i = 7;
        assert(i.checkExpectations(true, 7, 0));
        i.s = -8;
        assert(i.checkExpectations(true, 7, -8));
        i.s = 7;
        assert(i.checkExpectations(true, 7, 7));
    }

    //Bug# 8876
    {
        struct MoreIntegrals {
            bool checkExpectations(uint eu, ushort es, uint ei) { return u == eu && s == es && i == ei; }

            mixin(bitfields!(
                  uint, "u", 24,
                  short, "s", 16,
                  int, "i", 24));
        }

        MoreIntegrals i;
        assert(i.checkExpectations(0, 0, 0));
        i.s = 20;
        assert(i.checkExpectations(0, 20, 0));
        i.i = 72;
        assert(i.checkExpectations(0, 20, 72));
        i.u = 8;
        assert(i.checkExpectations(8, 20, 72));
        i.s = 7;
        assert(i.checkExpectations(8, 7, 72));
    }

    enum A { True, False }
    enum B { One, Two, Three, Four }
    static struct Enums {
        bool checkExpectations(A ea, B eb) { return a == ea && b == eb; }

        mixin(bitfields!(
                  A, "a", 1,
                  B, "b", 2,
                  uint, "", 5));
    }
    Enums e;
    assert(e.checkExpectations(A.True, B.One));
    e.a = A.False;
    assert(e.checkExpectations(A.False, B.One));
    e.b = B.Three;
    assert(e.checkExpectations(A.False, B.Three));

    static struct SingleMember {
        bool checkExpectations(bool eb) { return b == eb; }

        mixin(bitfields!(
                  bool, "b", 1,
                  uint, "", 7));
    }
    SingleMember f;
    assert(f.checkExpectations(false));
    f.b = true;
    assert(f.checkExpectations(true));
}

// Issue 12477
@system unittest
{
    import core.exception : AssertError;
    import std.algorithm.searching : canFind;
    import std.bitmanip : bitfields;

    static struct S
    {
        mixin(bitfields!(
            uint, "a", 6,
            int, "b", 2));
    }

    S s;

    try { s.a = uint.max; assert(0); }
    catch (AssertError ae)
    { assert(ae.msg.canFind("Value is greater than the maximum value of bitfield 'a'"), ae.msg); }

    try { s.b = int.min;  assert(0); }
    catch (AssertError ae)
    { assert(ae.msg.canFind("Value is smaller than the minimum value of bitfield 'b'"), ae.msg); }
}

/**
   Allows manipulating the fraction, exponent, and sign parts of a
   $(D_PARAM float) separately. The definition is:

----
struct FloatRep
{
    union
    {
        float value;
        mixin(bitfields!(
                  uint,  "fraction", 23,
                  ubyte, "exponent",  8,
                  bool,  "sign",      1));
    }
    enum uint bias = 127, fractionBits = 23, exponentBits = 8, signBits = 1;
}
----
*/
struct FloatRep
{
    union
    {
        float value;
        mixin(bitfields!(
                  uint,  "fraction", 23,
                  ubyte, "exponent",  8,
                  bool,  "sign",      1));
    }
    enum uint bias = 127, fractionBits = 23, exponentBits = 8, signBits = 1;
}

///
@safe unittest
{
    FloatRep rep = {value: 0};
    assert(rep.fraction == 0);
    assert(rep.exponent == 0);
    assert(!rep.sign);

    rep.value = 42;
    assert(rep.fraction == 2621440);
    assert(rep.exponent == 132);
    assert(!rep.sign);

    rep.value = 10;
    assert(rep.fraction == 2097152);
    assert(rep.exponent == 130);
}

///
@safe unittest
{
    FloatRep rep = {value: 1};
    assert(rep.fraction == 0);
    assert(rep.exponent == 127);
    assert(!rep.sign);

    rep.exponent = 126;
    assert(rep.value == 0.5);

    rep.exponent = 130;
    assert(rep.value == 8);
}

///
@safe unittest
{
    FloatRep rep = {value: 1};
    rep.value = -0.5;
    assert(rep.fraction == 0);
    assert(rep.exponent == 126);
    assert(rep.sign);

    rep.value = -1. / 3;
    assert(rep.fraction == 2796203);
    assert(rep.exponent == 125);
    assert(rep.sign);
}

/**
   Allows manipulating the fraction, exponent, and sign parts of a
   $(D_PARAM double) separately. The definition is:

----
struct DoubleRep
{
    union
    {
        double value;
        mixin(bitfields!(
                  ulong,   "fraction", 52,
                  ushort,  "exponent", 11,
                  bool,    "sign",      1));
    }
    enum uint bias = 1023, signBits = 1, fractionBits = 52, exponentBits = 11;
}
----
*/

struct DoubleRep
{
    union
    {
        double value;
        mixin(bitfields!(
                  ulong,  "fraction", 52,
                  ushort, "exponent", 11,
                  bool,   "sign",      1));
    }
    enum uint bias = 1023, signBits = 1, fractionBits = 52, exponentBits = 11;
}

///
@safe unittest
{
    DoubleRep rep = {value: 0};
    assert(rep.fraction == 0);
    assert(rep.exponent == 0);
    assert(!rep.sign);

    rep.value = 42;
    assert(rep.fraction == 1407374883553280);
    assert(rep.exponent == 1028);
    assert(!rep.sign);

    rep.value = 10;
    assert(rep.fraction == 1125899906842624);
    assert(rep.exponent == 1026);
}

///
@safe unittest
{
    DoubleRep rep = {value: 1};
    assert(rep.fraction == 0);
    assert(rep.exponent == 1023);
    assert(!rep.sign);

    rep.exponent = 1022;
    assert(rep.value == 0.5);

    rep.exponent = 1026;
    assert(rep.value == 8);
}

///
@safe unittest
{
    DoubleRep rep = {value: 1};
    rep.value = -0.5;
    assert(rep.fraction == 0);
    assert(rep.exponent == 1022);
    assert(rep.sign);

    rep.value = -1. / 3;
    assert(rep.fraction == 1501199875790165);
    assert(rep.exponent == 1021);
    assert(rep.sign);
}

/// Reading
@safe unittest
{
    DoubleRep x;
    x.value = 1.0;
    assert(x.fraction == 0 && x.exponent == 1023 && !x.sign);
    x.value = -0.5;
    assert(x.fraction == 0 && x.exponent == 1022 && x.sign);
    x.value = 0.5;
    assert(x.fraction == 0 && x.exponent == 1022 && !x.sign);
}

/// Writing
@safe unittest
{
    DoubleRep x;
    x.fraction = 1125899906842624;
    x.exponent = 1025;
    x.sign = true;
    assert(x.value == -5.0);
}

@safe unittest
{
    // Issue #15305
    struct S {
            mixin(bitfields!(
                    bool, "alice", 1,
                    ulong, "bob", 63,
            ));
    }

    S s;
    s.bob = long.max - 1;
    s.alice = false;
    assert(s.bob == long.max - 1);
}

/**
A dynamic array of bits. Each bit in a `BitArray` can be manipulated individually
or by the standard bitwise operators `&`, `|`, `^`, `~`, `>>`, `<<` and also by
other effective member functions; most of them work relative to the `BitArray`'s
dimension (see $(LREF dim)), instead of its $(LREF length).
*/
struct BitArray
{
private:

    import core.bitop : btc, bts, btr, bsf, bt;
    import std.format : FormatSpec;

    size_t _len;
    size_t* _ptr;
    enum bitsPerSizeT = size_t.sizeof * 8;

    @property size_t fullWords() const @nogc pure nothrow
    {
        return _len / bitsPerSizeT;
    }
    // Number of bits after the last full word
    @property size_t endBits() const @nogc pure nothrow
    {
        return _len % bitsPerSizeT;
    }
    // Bit mask to extract the bits after the last full word
    @property size_t endMask() const @nogc pure nothrow
    {
        return (size_t(1) << endBits) - 1;
    }
    static size_t lenToDim(size_t len) @nogc pure nothrow @safe
    {
        return (len + (bitsPerSizeT-1)) / bitsPerSizeT;
    }

public:
    /**
    Creates a `BitArray` from a `bool` array, such that `bool` values read
    from left to right correspond to subsequent bits in the `BitArray`.

    Params: ba = Source array of `bool` values.
    */
    this(in bool[] ba) nothrow pure
    {
        length = ba.length;
        foreach (i, b; ba)
        {
            this[i] = b;
        }
    }

    ///
    @system unittest
    {
        import std.algorithm.comparison : equal;

        bool[] input = [true, false, false, true, true];
        auto a = BitArray(input);
        assert(a.length == 5);
        assert(a.bitsSet.equal([0, 3, 4]));

        // This also works because an implicit cast to bool[] occurs for this array.
        auto b = BitArray([0, 0, 1]);
        assert(b.length == 3);
        assert(b.bitsSet.equal([2]));
    }

    ///
    @system unittest
    {
        import std.algorithm.comparison : equal;
        import std.array : array;
        import std.range : iota, repeat;

        BitArray a = true.repeat(70).array;
        assert(a.length == 70);
        assert(a.bitsSet.equal(iota(0, 70)));
    }

    /**
    Creates a `BitArray` from the raw contents of the source array. The
    source array is not copied but simply acts as the underlying array
    of bits, which stores data as `size_t` units.

    That means a particular care should be taken when passing an array
    of a type different than `size_t`, firstly because its length should
    be a multiple of `size_t.sizeof`, and secondly because how the bits
    are mapped:
    ---
    size_t[] source = [1, 2, 3, 3424234, 724398, 230947, 389492];
    enum sbits = size_t.sizeof * 8;
    auto ba = BitArray(source, source.length * sbits);
    foreach (n; 0 .. source.length * sbits)
    {
        auto nth_bit = cast(bool) (source[n / sbits] & (1L << (n % sbits)));
        assert(ba[n] == nth_bit);
    }
    ---
    The least significant bit in any `size_t` unit is the starting bit of this
    unit, and the most significant bit is the last bit of this unit. Therefore,
    passing e.g. an array of `int`s may result in a different `BitArray`
    depending on the processor's endianness.

    This constructor is the inverse of $(LREF opCast).

    Params:
        v = Source array. `v.length` must be a multple of `size_t.sizeof`.
        numbits = Number of bits to be mapped from the source array, i.e.
                  length of the created `BitArray`.
    */
    this(void[] v, size_t numbits) @nogc nothrow pure
    in
    {
        assert(numbits <= v.length * 8,
                "numbits must be less than or equal to v.length * 8");
        assert(v.length % size_t.sizeof == 0,
                "v.length must be a multiple of the size of size_t");
    }
    do
    {
        _ptr = cast(size_t*) v.ptr;
        _len = numbits;
    }

    ///
    @system unittest
    {
        import std.algorithm.comparison : equal;

        auto a = BitArray([1, 0, 0, 1, 1]);

        // Inverse of the cast.
        auto v = cast(void[]) a;
        auto b = BitArray(v, a.length);

        assert(b.length == 5);
        assert(b.bitsSet.equal([0, 3, 4]));

        // a and b share the underlying data.
        a[0] = 0;
        assert(b[0] == 0);
        assert(a == b);
    }

    ///
    @system unittest
    {
        import std.algorithm.comparison : equal;

        size_t[] source = [0b1100, 0b0011];
        enum sbits = size_t.sizeof * 8;
        auto ba = BitArray(source, source.length * sbits);
        // The least significant bit in each unit is this unit's starting bit.
        assert(ba.bitsSet.equal([2, 3, sbits, sbits + 1]));
    }

    ///
    @system unittest
    {
        // Example from the doc for this constructor.
        static immutable size_t[] sourceData = [1, 0b101, 3, 3424234, 724398, 230947, 389492];
        size_t[] source = sourceData.dup;
        enum sbits = size_t.sizeof * 8;
        auto ba = BitArray(source, source.length * sbits);
        foreach (n; 0 .. source.length * sbits)
        {
            auto nth_bit = cast(bool) (source[n / sbits] & (1L << (n % sbits)));
            assert(ba[n] == nth_bit);
        }

        // Example of mapping only part of the array.
        import std.algorithm.comparison : equal;

        auto bc = BitArray(source, sbits + 1);
        assert(bc.bitsSet.equal([0, sbits]));
        // Source array has not been modified.
        assert(source == sourceData);
    }

    // Deliberately undocumented: raw initialization of bit array.
    this(size_t len, size_t* ptr) @nogc nothrow pure
    {
        _len = len;
        _ptr = ptr;
    }

    /**
    Returns: Dimension i.e. the number of native words backing this `BitArray`.

    Technically, this is the length of the underlying array storing bits, which
    is equal to `ceil(length / (size_t.sizeof * 8))`, as bits are packed into
    `size_t` units.
    */
    @property size_t dim() const @nogc nothrow pure @safe
    {
        return lenToDim(_len);
    }

    /**
    Returns: Number of bits in the `BitArray`.
    */
    @property size_t length() const @nogc nothrow pure @safe
    {
        return _len;
    }

    /**********************************************
     * Sets the amount of bits in the `BitArray`.
     * $(RED Warning: increasing length may overwrite bits in
     * the final word of the current underlying data regardless
     * of whether it is shared between BitArray objects. i.e. D
     * dynamic array extension semantics are not followed.)
     */
    @property size_t length(size_t newlen) pure nothrow @system
    {
        if (newlen != _len)
        {
            size_t olddim = dim;
            immutable newdim = lenToDim(newlen);

            if (newdim != olddim)
            {
                // Create a fake array so we can use D's realloc machinery
                auto b = _ptr[0 .. olddim];
                b.length = newdim;                // realloc
                _ptr = b.ptr;
            }

            auto oldlen = _len;
            _len = newlen;
            if (oldlen < newlen)
            {
                auto end = ((oldlen / bitsPerSizeT) + 1) * bitsPerSizeT;
                if (end > newlen)
                    end = newlen;
                this[oldlen .. end] = 0;
            }
        }
        return _len;
    }

    // Issue 20240
    @system unittest
    {
        BitArray ba;

        ba.length = 1;
        ba[0] = 1;
        ba.length = 0;
        ba.length = 1;
        assert(ba[0] == 0); // OK

        ba.length = 2;
        ba[1] = 1;
        ba.length = 1;
        ba.length = 2;
        assert(ba[1] == 0); // Fail
    }

    /**********************************************
     * Gets the `i`'th bit in the `BitArray`.
     */
    bool opIndex(size_t i) const @nogc pure nothrow
    in
    {
        assert(i < _len, "i must be less than the length");
    }
    do
    {
        return cast(bool) bt(_ptr, i);
    }

    ///
    @system unittest
    {
        static void fun(const BitArray arr)
        {
            auto x = arr[0];
            assert(x == 1);
        }
        BitArray a;
        a.length = 3;
        a[0] = 1;
        fun(a);
    }

    /**********************************************
     * Sets the `i`'th bit in the `BitArray`.
     */
    bool opIndexAssign(bool b, size_t i) @nogc pure nothrow
    in
    {
        assert(i < _len, "i must be less than the length");
    }
    do
    {
        if (b)
            bts(_ptr, i);
        else
            btr(_ptr, i);
        return b;
    }

    /**
      Sets all the values in the `BitArray` to the
      value specified by `val`.
     */
    void opSliceAssign(bool val) @nogc pure nothrow
    {
        _ptr[0 .. fullWords] = val ? ~size_t(0) : 0;
        if (endBits)
        {
            if (val)
                _ptr[fullWords] |= endMask;
            else
                _ptr[fullWords] &= ~endMask;
        }
    }

    ///
    @system pure nothrow unittest
    {
        import std.algorithm.comparison : equal;

        auto b = BitArray([1, 0, 1, 0, 1, 1]);

        b[] = true;
        // all bits are set
        assert(b.bitsSet.equal([0, 1, 2, 3, 4, 5]));

        b[] = false;
        // none of the bits are set
        assert(b.bitsSet.empty);
    }

    /**
      Sets the bits of a slice of `BitArray` starting
      at index `start` and ends at index ($D end - 1)
      with the values specified by `val`.
     */
    void opSliceAssign(bool val, size_t start, size_t end) @nogc pure nothrow
    in
    {
        assert(start <= end, "start must be less or equal to end");
        assert(end <= length, "end must be less or equal to the length");
    }
    do
    {
        size_t startBlock = start / bitsPerSizeT;
        size_t endBlock = end / bitsPerSizeT;
        size_t startOffset = start % bitsPerSizeT;
        size_t endOffset = end % bitsPerSizeT;

        if (startBlock == endBlock)
        {
            size_t startBlockMask = ~((size_t(1) << startOffset) - 1);
            size_t endBlockMask = (size_t(1) << endOffset) - 1;
            size_t joinMask = startBlockMask & endBlockMask;
            if (val)
                _ptr[startBlock] |= joinMask;
            else
                _ptr[startBlock] &= ~joinMask;
            return;
        }

        if (startOffset != 0)
        {
            size_t startBlockMask = ~((size_t(1) << startOffset) - 1);
            if (val)
                _ptr[startBlock] |= startBlockMask;
            else
                _ptr[startBlock] &= ~startBlockMask;
            ++startBlock;
        }
        if (endOffset != 0)
        {
            size_t endBlockMask = (size_t(1) << endOffset) - 1;
            if (val)
                _ptr[endBlock] |= endBlockMask;
            else
                _ptr[endBlock] &= ~endBlockMask;
        }
        _ptr[startBlock .. endBlock] = size_t(0) - size_t(val);
    }

    ///
    @system pure nothrow unittest
    {
        import std.algorithm.comparison : equal;
        import std.range : iota;
        import std.stdio;

        auto b = BitArray([1, 0, 0, 0, 1, 1, 0]);
        b[1 .. 3] = true;
        assert(b.bitsSet.equal([0, 1, 2, 4, 5]));

        bool[72] bitArray;
        auto b1 = BitArray(bitArray);
        b1[63 .. 67] = true;
        assert(b1.bitsSet.equal([63, 64, 65, 66]));
        b1[63 .. 67] = false;
        assert(b1.bitsSet.empty);
        b1[0 .. 64] = true;
        assert(b1.bitsSet.equal(iota(0, 64)));
        b1[0 .. 64] = false;
        assert(b1.bitsSet.empty);

        bool[256] bitArray2;
        auto b2 = BitArray(bitArray2);
        b2[3 .. 245] = true;
        assert(b2.bitsSet.equal(iota(3, 245)));
        b2[3 .. 245] = false;
        assert(b2.bitsSet.empty);
    }

    /**
      Flips all the bits in the `BitArray`
     */
    void flip() @nogc pure nothrow
    {
        foreach (i; 0 .. fullWords)
            _ptr[i] = ~_ptr[i];

        if (endBits)
            _ptr[fullWords] = (~_ptr[fullWords]) & endMask;
    }

    ///
    @system pure nothrow unittest
    {
        import std.algorithm.comparison : equal;
        import std.range : iota;

        // positions 0, 2, 4 are set
        auto b = BitArray([1, 0, 1, 0, 1, 0]);
        b.flip();
        // after flipping, positions 1, 3, 5 are set
        assert(b.bitsSet.equal([1, 3, 5]));

        bool[270] bits;
        auto b1 = BitArray(bits);
        b1.flip();
        assert(b1.bitsSet.equal(iota(0, 270)));
    }

    /**
      Flips a single bit, specified by `pos`
     */
    void flip(size_t i) @nogc pure nothrow
    {
        bt(_ptr, i) ? btr(_ptr, i) : bts(_ptr, i);
    }

    ///
    @system pure nothrow unittest
    {
        auto ax = BitArray([1, 0, 0, 1]);
        ax.flip(0);
        assert(ax[0] == 0);

        bool[200] y;
        y[90 .. 130] = true;
        auto ay = BitArray(y);
        ay.flip(100);
        assert(ay[100] == 0);
    }

    /**********************************************
     * Counts all the set bits in the `BitArray`
     */
<<<<<<< HEAD
    size_t count() const
=======
    size_t count() const @nogc pure nothrow
>>>>>>> f0e03bf6
    {
        if (_ptr)
        {
            size_t bitCount;
            foreach (i; 0 .. fullWords)
                bitCount += countBitsSet(_ptr[i]);
            bitCount += countBitsSet(_ptr[fullWords] & endMask);
            return bitCount;
        }
        else
        {
            return 0;
        }
    }

    ///
    @system pure nothrow unittest
    {
        auto a = BitArray([0, 1, 1, 0, 0, 1, 1]);
        assert(a.count == 4);

        BitArray b;
        assert(b.count == 0);

        bool[200] boolArray;
        boolArray[45 .. 130] = true;
        auto c = BitArray(boolArray);
        assert(c.count == 85);
    }

    /**********************************************
     * Duplicates the `BitArray` and its contents.
     */
    @property BitArray dup() const pure nothrow
    {
        BitArray ba;

        auto b = _ptr[0 .. dim].dup;
        ba._len = _len;
        ba._ptr = b.ptr;
        return ba;
    }

    ///
    @system unittest
    {
        BitArray a;
        BitArray b;

        a.length = 3;
        a[0] = 1; a[1] = 0; a[2] = 1;
        b = a.dup;
        assert(b.length == 3);
        foreach (i; 0 .. 3)
            assert(b[i] == (((i ^ 1) & 1) ? true : false));
    }

    /**********************************************
     * Support for `foreach` loops for `BitArray`.
     */
    int opApply(scope int delegate(ref bool) dg)
    {
        int result;

        foreach (i; 0 .. _len)
        {
            bool b = opIndex(i);
            result = dg(b);
            this[i] = b;
            if (result)
                break;
        }
        return result;
    }

    /** ditto */
    int opApply(scope int delegate(bool) dg) const
    {
        int result;

        foreach (i; 0 .. _len)
        {
            immutable b = opIndex(i);
            result = dg(b);
            if (result)
                break;
        }
        return result;
    }

    /** ditto */
    int opApply(scope int delegate(size_t, ref bool) dg)
    {
        int result;

        foreach (i; 0 .. _len)
        {
            bool b = opIndex(i);
            result = dg(i, b);
            this[i] = b;
            if (result)
                break;
        }
        return result;
    }

    /** ditto */
    int opApply(scope int delegate(size_t, bool) dg) const
    {
        int result;

        foreach (i; 0 .. _len)
        {
            immutable b = opIndex(i);
            result = dg(i, b);
            if (result)
                break;
        }
        return result;
    }

    ///
    @system unittest
    {
        bool[] ba = [1,0,1];

        auto a = BitArray(ba);

        int i;
        foreach (b;a)
        {
            switch (i)
            {
                case 0: assert(b == true); break;
                case 1: assert(b == false); break;
                case 2: assert(b == true); break;
                default: assert(0);
            }
            i++;
        }

        foreach (j,b;a)
        {
            switch (j)
            {
                case 0: assert(b == true); break;
                case 1: assert(b == false); break;
                case 2: assert(b == true); break;
                default: assert(0);
            }
        }
    }


    /**********************************************
     * Reverses the bits of the `BitArray`.
     */
    @property BitArray reverse() @nogc pure nothrow
    out (result)
    {
        assert(result == this, "the result must be equal to this");
    }
    do
    {
        if (_len >= 2)
        {
            bool t;
            size_t lo, hi;

            lo = 0;
            hi = _len - 1;
            for (; lo < hi; lo++, hi--)
            {
                t = this[lo];
                this[lo] = this[hi];
                this[hi] = t;
            }
        }
        return this;
    }

    ///
    @system unittest
    {
        BitArray b;
        bool[5] data = [1,0,1,1,0];

        b = BitArray(data);
        b.reverse;
        foreach (i; 0 .. data.length)
            assert(b[i] == data[4 - i]);
    }


    /**********************************************
     * Sorts the `BitArray`'s elements.
     */
    @property BitArray sort() @nogc pure nothrow
    out (result)
    {
        assert(result == this, "the result must be equal to this");
    }
    do
    {
        if (_len >= 2)
        {
            size_t lo, hi;

            lo = 0;
            hi = _len - 1;
            while (1)
            {
                while (1)
                {
                    if (lo >= hi)
                        goto Ldone;
                    if (this[lo] == true)
                        break;
                    lo++;
                }

                while (1)
                {
                    if (lo >= hi)
                        goto Ldone;
                    if (this[hi] == false)
                        break;
                    hi--;
                }

                this[lo] = false;
                this[hi] = true;

                lo++;
                hi--;
            }
        }
    Ldone:
        return this;
    }

    ///
    @system unittest
    {
        size_t x = 0b1100011000;
        auto ba = BitArray(10, &x);
        ba.sort;
        foreach (i; 0 .. 6)
            assert(ba[i] == false);
        foreach (i; 6 .. 10)
            assert(ba[i] == true);
    }


    /***************************************
     * Support for operators == and != for `BitArray`.
     */
    bool opEquals(const ref BitArray a2) const @nogc pure nothrow
    {
        if (this.length != a2.length)
            return false;
        auto p1 = this._ptr;
        auto p2 = a2._ptr;

        if (p1[0 .. fullWords] != p2[0 .. fullWords])
            return false;

        if (!endBits)
            return true;

        auto i = fullWords;
        return (p1[i] & endMask) == (p2[i] & endMask);
    }

    ///
    @system unittest
    {
        bool[] ba = [1,0,1,0,1];
        bool[] bb = [1,0,1];
        bool[] bc = [1,0,1,0,1,0,1];
        bool[] bd = [1,0,1,1,1];
        bool[] be = [1,0,1,0,1];
        bool[] bf = [1,0,1,0,1,0,0,0,0,0,0,0,0,0,0,0,0,0,0,0,0,0,0,0,0,0,0,0,0,0,0,0];
        bool[] bg = [1,0,1,0,1,0,0,0,0,0,0,0,0,0,0,0,0,0,0,0,0,0,0,0,0,0,0,0,0,0,0,1];

        auto a = BitArray(ba);
        auto b = BitArray(bb);
        auto c = BitArray(bc);
        auto d = BitArray(bd);
        auto e = BitArray(be);
        auto f = BitArray(bf);
        auto g = BitArray(bg);

        assert(a != b);
        assert(a != c);
        assert(a != d);
        assert(a == e);
        assert(f != g);
    }

    /***************************************
     * Supports comparison operators for `BitArray`.
     */
    int opCmp(BitArray a2) const @nogc pure nothrow
    {
        const lesser = this.length < a2.length ? &this : &a2;
        immutable fullWords = lesser.fullWords;
        immutable endBits = lesser.endBits;
        auto p1 = this._ptr;
        auto p2 = a2._ptr;

        foreach (i; 0 .. fullWords)
        {
            if (p1[i] != p2[i])
            {
                return p1[i] & (size_t(1) << bsf(p1[i] ^ p2[i])) ? 1 : -1;
            }
        }

        if (endBits)
        {
            immutable i = fullWords;
            immutable diff = p1[i] ^ p2[i];
            if (diff)
            {
                immutable index = bsf(diff);
                if (index < endBits)
                {
                    return p1[i] & (size_t(1) << index) ? 1 : -1;
                }
            }
        }

        // Standard:
        // A bool value can be implicitly converted to any integral type,
        // with false becoming 0 and true becoming 1
        return (this.length > a2.length) - (this.length < a2.length);
    }

    ///
    @system unittest
    {
        bool[] ba = [1,0,1,0,1];
        bool[] bb = [1,0,1];
        bool[] bc = [1,0,1,0,1,0,1];
        bool[] bd = [1,0,1,1,1];
        bool[] be = [1,0,1,0,1];
        bool[] bf = [1,0,1,0,1,0,0,0,0,0,0,0,0,0,0,0,0,0,0,0,0,0,0,0,0,0,0,0,0,0,0,0,1];
        bool[] bg = [1,0,1,0,1,0,0,0,0,0,0,0,0,0,0,0,0,0,0,0,0,0,0,0,0,0,0,0,0,0,0,1,0];

        auto a = BitArray(ba);
        auto b = BitArray(bb);
        auto c = BitArray(bc);
        auto d = BitArray(bd);
        auto e = BitArray(be);
        auto f = BitArray(bf);
        auto g = BitArray(bg);

        assert(a >  b);
        assert(a >= b);
        assert(a <  c);
        assert(a <= c);
        assert(a <  d);
        assert(a <= d);
        assert(a == e);
        assert(a <= e);
        assert(a >= e);
        assert(f <  g);
        assert(g <= g);
    }

    @system unittest
    {
        bool[] v;
        foreach  (i; 1 .. 256)
        {
            v.length = i;
            v[] = false;
            auto x = BitArray(v);
            v[i-1] = true;
            auto y = BitArray(v);
            assert(x < y);
            assert(x <= y);
        }

        BitArray a1, a2;

        for (size_t len = 4; len <= 256; len <<= 1)
        {
            a1.length = a2.length = len;
            a1[len-2] = a2[len-1] = true;
            assert(a1 > a2);
            a1[len-2] = a2[len-1] = false;
        }

        foreach (j; 1 .. a1.length)
        {
            a1[j-1] = a2[j] = true;
            assert(a1 > a2);
            a1[j-1] = a2[j] = false;
        }
    }

    /***************************************
     * Support for hashing for `BitArray`.
     */
    size_t toHash() const @nogc pure nothrow
    {
        size_t hash = 3557;
        auto fullBytes = _len / 8;
        foreach (i; 0 .. fullBytes)
        {
            hash *= 3559;
            hash += (cast(byte*) this._ptr)[i];
        }
        foreach (i; 8*fullBytes .. _len)
        {
            hash *= 3571;
            hash += this[i];
        }
        return hash;
    }

    /***************************************
     * Convert to `void[]`.
     */
    inout(void)[] opCast(T : const void[])() inout @nogc pure nothrow
    {
        return cast(inout void[]) _ptr[0 .. dim];
    }

    /***************************************
     * Convert to `size_t[]`.
     */
    inout(size_t)[] opCast(T : const size_t[])() inout @nogc pure nothrow
    {
        return _ptr[0 .. dim];
    }

    ///
    @system unittest
    {
        import std.array : array;
        import std.range : repeat, take;

        // bit array with 300 elements
        auto a = BitArray(true.repeat.take(300).array);
        size_t[] v = cast(size_t[]) a;
        const blockSize = size_t.sizeof * 8;
        assert(v.length == (a.length + blockSize - 1) / blockSize);
    }

    // https://issues.dlang.org/show_bug.cgi?id=20606
    @system unittest
    {
        import std.meta : AliasSeq;

        static foreach (alias T; AliasSeq!(void, size_t))
        {{
            BitArray m;
            T[] ma = cast(T[]) m;

            const BitArray c;
            const(T)[] ca = cast(const T[]) c;

            immutable BitArray i;
            immutable(T)[] ia = cast(immutable T[]) i;

            // Cross-mutability
            ca = cast(const T[]) m;
            ca = cast(const T[]) i;

            // Invalid cast don't compile
            static assert(!is(typeof(cast(T[]) c)));
            static assert(!is(typeof(cast(T[]) i)));
            static assert(!is(typeof(cast(immutable T[]) m)));
            static assert(!is(typeof(cast(immutable T[]) c)));
        }}
    }

    /***************************************
     * Support for unary operator ~ for `BitArray`.
     */
    BitArray opUnary(string op)() const pure nothrow
        if (op == "~")
    {
        auto dim = this.dim;

        BitArray result;
        result.length = _len;

        result._ptr[0 .. dim] = ~this._ptr[0 .. dim];

        // Avoid putting garbage in extra bits
        // Remove once we zero on length extension
        if (endBits)
            result._ptr[dim - 1] &= endMask;

        return result;
    }

    ///
    @system unittest
    {
        bool[] ba = [1,0,1,0,1];

        auto a = BitArray(ba);
        BitArray b = ~a;

        assert(b[0] == 0);
        assert(b[1] == 1);
        assert(b[2] == 0);
        assert(b[3] == 1);
        assert(b[4] == 0);
    }


    /***************************************
     * Support for binary bitwise operators for `BitArray`.
     */
    BitArray opBinary(string op)(const BitArray e2) const pure nothrow
        if (op == "-" || op == "&" || op == "|" || op == "^")
    in
    {
        assert(e2.length == _len, "e2 must have the same length as this");
    }
    do
    {
        auto dim = this.dim;

        BitArray result;
        result.length = _len;

        static if (op == "-")
            result._ptr[0 .. dim] = this._ptr[0 .. dim] & ~e2._ptr[0 .. dim];
        else
            mixin("result._ptr[0 .. dim] = this._ptr[0 .. dim]"~op~" e2._ptr[0 .. dim];");

        // Avoid putting garbage in extra bits
        // Remove once we zero on length extension
        if (endBits)
            result._ptr[dim - 1] &= endMask;

        return result;
    }

    ///
    @system unittest
    {
        static bool[] ba = [1,0,1,0,1];
        static bool[] bb = [1,0,1,1,0];

        auto a = BitArray(ba);
        auto b = BitArray(bb);

        BitArray c = a & b;

        assert(c[0] == 1);
        assert(c[1] == 0);
        assert(c[2] == 1);
        assert(c[3] == 0);
        assert(c[4] == 0);
    }

    ///
    @system unittest
    {
        bool[] ba = [1,0,1,0,1];
        bool[] bb = [1,0,1,1,0];

        auto a = BitArray(ba);
        auto b = BitArray(bb);

        BitArray c = a | b;

        assert(c[0] == 1);
        assert(c[1] == 0);
        assert(c[2] == 1);
        assert(c[3] == 1);
        assert(c[4] == 1);
    }

    ///
    @system unittest
    {
        bool[] ba = [1,0,1,0,1];
        bool[] bb = [1,0,1,1,0];

        auto a = BitArray(ba);
        auto b = BitArray(bb);

        BitArray c = a ^ b;

        assert(c[0] == 0);
        assert(c[1] == 0);
        assert(c[2] == 0);
        assert(c[3] == 1);
        assert(c[4] == 1);
    }

    ///
    @system unittest
    {
        bool[] ba = [1,0,1,0,1];
        bool[] bb = [1,0,1,1,0];

        auto a = BitArray(ba);
        auto b = BitArray(bb);

        BitArray c = a - b;

        assert(c[0] == 0);
        assert(c[1] == 0);
        assert(c[2] == 0);
        assert(c[3] == 0);
        assert(c[4] == 1);
    }


    /***************************************
     * Support for operator op= for `BitArray`.
     */
    BitArray opOpAssign(string op)(const BitArray e2) @nogc pure nothrow
        if (op == "-" || op == "&" || op == "|" || op == "^")
    in
    {
        assert(e2.length == _len, "e2 must have the same length as this");
    }
    do
    {
        foreach (i; 0 .. fullWords)
        {
            static if (op == "-")
                _ptr[i] &= ~e2._ptr[i];
            else
                mixin("_ptr[i] "~op~"= e2._ptr[i];");
        }
        if (!endBits)
            return this;

        size_t i = fullWords;
        size_t endWord = _ptr[i];
        static if (op == "-")
            endWord &= ~e2._ptr[i];
        else
            mixin("endWord "~op~"= e2._ptr[i];");
        _ptr[i] = (_ptr[i] & ~endMask) | (endWord & endMask);

        return this;
    }

    ///
    @system unittest
    {
        bool[] ba = [1,0,1,0,1,1,0,1,0,1];
        bool[] bb = [1,0,1,1,0];
        auto a = BitArray(ba);
        auto b = BitArray(bb);
        BitArray c = a;
        c.length = 5;
        c &= b;
        assert(a[5] == 1);
        assert(a[6] == 0);
        assert(a[7] == 1);
        assert(a[8] == 0);
        assert(a[9] == 1);
    }

    ///
    @system unittest
    {
        bool[] ba = [1,0,1,0,1];
        bool[] bb = [1,0,1,1,0];

        auto a = BitArray(ba);
        auto b = BitArray(bb);

        a &= b;
        assert(a[0] == 1);
        assert(a[1] == 0);
        assert(a[2] == 1);
        assert(a[3] == 0);
        assert(a[4] == 0);
    }

    ///
    @system unittest
    {
        bool[] ba = [1,0,1,0,1];
        bool[] bb = [1,0,1,1,0];

        auto a = BitArray(ba);
        auto b = BitArray(bb);

        a |= b;
        assert(a[0] == 1);
        assert(a[1] == 0);
        assert(a[2] == 1);
        assert(a[3] == 1);
        assert(a[4] == 1);
    }

    ///
    @system unittest
    {
        bool[] ba = [1,0,1,0,1];
        bool[] bb = [1,0,1,1,0];

        auto a = BitArray(ba);
        auto b = BitArray(bb);

        a ^= b;
        assert(a[0] == 0);
        assert(a[1] == 0);
        assert(a[2] == 0);
        assert(a[3] == 1);
        assert(a[4] == 1);
    }

    ///
    @system unittest
    {
        bool[] ba = [1,0,1,0,1];
        bool[] bb = [1,0,1,1,0];

        auto a = BitArray(ba);
        auto b = BitArray(bb);

        a -= b;
        assert(a[0] == 0);
        assert(a[1] == 0);
        assert(a[2] == 0);
        assert(a[3] == 0);
        assert(a[4] == 1);
    }

    /***************************************
     * Support for operator ~= for `BitArray`.
     * $(RED Warning: This will overwrite a bit in the final word
     * of the current underlying data regardless of whether it is
     * shared between BitArray objects. i.e. D dynamic array
     * concatenation semantics are not followed)
     */
    BitArray opOpAssign(string op)(bool b) pure nothrow
        if (op == "~")
    {
        length = _len + 1;
        this[_len - 1] = b;
        return this;
    }

    ///
    @system unittest
    {
        bool[] ba = [1,0,1,0,1];

        auto a = BitArray(ba);
        BitArray b;

        b = (a ~= true);
        assert(a[0] == 1);
        assert(a[1] == 0);
        assert(a[2] == 1);
        assert(a[3] == 0);
        assert(a[4] == 1);
        assert(a[5] == 1);

        assert(b == a);
    }

    /***************************************
     * ditto
     */
    BitArray opOpAssign(string op)(BitArray b) pure nothrow
        if (op == "~")
    {
        auto istart = _len;
        length = _len + b.length;
        for (auto i = istart; i < _len; i++)
            this[i] = b[i - istart];
        return this;
    }

    ///
    @system unittest
    {
        bool[] ba = [1,0];
        bool[] bb = [0,1,0];

        auto a = BitArray(ba);
        auto b = BitArray(bb);
        BitArray c;

        c = (a ~= b);
        assert(a.length == 5);
        assert(a[0] == 1);
        assert(a[1] == 0);
        assert(a[2] == 0);
        assert(a[3] == 1);
        assert(a[4] == 0);

        assert(c == a);
    }

    /***************************************
     * Support for binary operator ~ for `BitArray`.
     */
    BitArray opBinary(string op)(bool b) const pure nothrow
        if (op == "~")
    {
        BitArray r;

        r = this.dup;
        r.length = _len + 1;
        r[_len] = b;
        return r;
    }

    /** ditto */
    BitArray opBinaryRight(string op)(bool b) const pure nothrow
        if (op == "~")
    {
        BitArray r;

        r.length = _len + 1;
        r[0] = b;
        foreach (i; 0 .. _len)
            r[1 + i] = this[i];
        return r;
    }

    /** ditto */
    BitArray opBinary(string op)(BitArray b) const pure nothrow
        if (op == "~")
    {
        BitArray r;

        r = this.dup;
        r ~= b;
        return r;
    }

    ///
    @system unittest
    {
        bool[] ba = [1,0];
        bool[] bb = [0,1,0];

        auto a = BitArray(ba);
        auto b = BitArray(bb);
        BitArray c;

        c = (a ~ b);
        assert(c.length == 5);
        assert(c[0] == 1);
        assert(c[1] == 0);
        assert(c[2] == 0);
        assert(c[3] == 1);
        assert(c[4] == 0);

        c = (a ~ true);
        assert(c.length == 3);
        assert(c[0] == 1);
        assert(c[1] == 0);
        assert(c[2] == 1);

        c = (false ~ a);
        assert(c.length == 3);
        assert(c[0] == 0);
        assert(c[1] == 1);
        assert(c[2] == 0);
    }

    // Rolls double word (upper, lower) to the right by n bits and returns the
    // lower word of the result.
    private static size_t rollRight()(size_t upper, size_t lower, size_t nbits)
        pure @safe nothrow @nogc
    in
    {
        assert(nbits < bitsPerSizeT, "nbits must be less than bitsPerSizeT");
    }
    do
    {
        if (nbits == 0)
            return lower;
        return (upper << (bitsPerSizeT - nbits)) | (lower >> nbits);
    }

    @safe unittest
    {
        static if (size_t.sizeof == 8)
        {
            size_t x = 0x12345678_90ABCDEF;
            size_t y = 0xFEDBCA09_87654321;

            assert(rollRight(x, y, 32) == 0x90ABCDEF_FEDBCA09);
            assert(rollRight(y, x, 4) == 0x11234567_890ABCDE);
        }
        else static if (size_t.sizeof == 4)
        {
            size_t x = 0x12345678;
            size_t y = 0x90ABCDEF;

            assert(rollRight(x, y, 16) == 0x567890AB);
            assert(rollRight(y, x, 4) == 0xF1234567);
        }
        else
            static assert(0, "Unsupported size_t width");
    }

    // Rolls double word (upper, lower) to the left by n bits and returns the
    // upper word of the result.
    private static size_t rollLeft()(size_t upper, size_t lower, size_t nbits)
        pure @safe nothrow @nogc
    in
    {
        assert(nbits < bitsPerSizeT, "nbits must be less than bitsPerSizeT");
    }
    do
    {
        if (nbits == 0)
            return upper;
        return (upper << nbits) | (lower >> (bitsPerSizeT - nbits));
    }

    @safe unittest
    {
        static if (size_t.sizeof == 8)
        {
            size_t x = 0x12345678_90ABCDEF;
            size_t y = 0xFEDBCA09_87654321;

            assert(rollLeft(x, y, 32) == 0x90ABCDEF_FEDBCA09);
            assert(rollLeft(y, x, 4) == 0xEDBCA098_76543211);
        }
        else static if (size_t.sizeof == 4)
        {
            size_t x = 0x12345678;
            size_t y = 0x90ABCDEF;

            assert(rollLeft(x, y, 16) == 0x567890AB);
            assert(rollLeft(y, x, 4) == 0x0ABCDEF1);
        }
    }

    /**
     * Operator `<<=` support.
     *
     * Shifts all the bits in the array to the left by the given number of
     * bits.  The leftmost bits are dropped, and 0's are appended to the end
     * to fill up the vacant bits.
     *
     * $(RED Warning: unused bits in the final word up to the next word
     * boundary may be overwritten by this operation. It does not attempt to
     * preserve bits past the end of the array.)
     */
    void opOpAssign(string op)(size_t nbits) @nogc pure nothrow
        if (op == "<<")
    {
        size_t wordsToShift = nbits / bitsPerSizeT;
        size_t bitsToShift = nbits % bitsPerSizeT;

        if (wordsToShift < dim)
        {
            foreach_reverse (i; 1 .. dim - wordsToShift)
            {
                _ptr[i + wordsToShift] = rollLeft(_ptr[i], _ptr[i-1],
                                                 bitsToShift);
            }
            _ptr[wordsToShift] = rollLeft(_ptr[0], 0, bitsToShift);
        }

        import std.algorithm.comparison : min;
        foreach (i; 0 .. min(wordsToShift, dim))
        {
            _ptr[i] = 0;
        }
    }

    /**
     * Operator `>>=` support.
     *
     * Shifts all the bits in the array to the right by the given number of
     * bits.  The rightmost bits are dropped, and 0's are inserted at the back
     * to fill up the vacant bits.
     *
     * $(RED Warning: unused bits in the final word up to the next word
     * boundary may be overwritten by this operation. It does not attempt to
     * preserve bits past the end of the array.)
     */
    void opOpAssign(string op)(size_t nbits) @nogc pure nothrow
        if (op == ">>")
    {
        size_t wordsToShift = nbits / bitsPerSizeT;
        size_t bitsToShift = nbits % bitsPerSizeT;

        if (wordsToShift + 1 < dim)
        {
            foreach (i; 0 .. dim - wordsToShift - 1)
            {
                _ptr[i] = rollRight(_ptr[i + wordsToShift + 1],
                                   _ptr[i + wordsToShift], bitsToShift);
            }
        }

        // The last word needs some care, as it must shift in 0's from past the
        // end of the array.
        if (wordsToShift < dim)
        {
            if (bitsToShift == 0)
                _ptr[dim - wordsToShift - 1] = _ptr[dim - 1];
            else
            {
                // Special case: if endBits == 0, then also endMask == 0.
                size_t lastWord = (endBits ? (_ptr[fullWords] & endMask) : _ptr[fullWords - 1]);
                _ptr[dim - wordsToShift - 1] = rollRight(0, lastWord, bitsToShift);
            }
        }

        import std.algorithm.comparison : min;
        foreach (i; 0 .. min(wordsToShift, dim))
        {
            _ptr[dim - i - 1] = 0;
        }
    }

    // Issue 17467
    @system unittest
    {
        import std.algorithm.comparison : equal;
        import std.range : iota;

        bool[] buf = new bool[64*3];
        buf[0 .. 64] = true;
        BitArray b = BitArray(buf);
        assert(equal(b.bitsSet, iota(0, 64)));
        b <<= 64;
        assert(equal(b.bitsSet, iota(64, 128)));

        buf = new bool[64*3];
        buf[64*2 .. 64*3] = true;
        b = BitArray(buf);
        assert(equal(b.bitsSet, iota(64*2, 64*3)));
        b >>= 64;
        assert(equal(b.bitsSet, iota(64, 128)));
    }

    // Issue 18134 - shifting right when length is a multiple of 8 * size_t.sizeof.
    @system unittest
    {
        import std.algorithm.comparison : equal;
        import std.array : array;
        import std.range : repeat, iota;

        immutable r = size_t.sizeof * 8;

        BitArray a = true.repeat(r / 2).array;
        a >>= 0;
        assert(a.bitsSet.equal(iota(0, r / 2)));
        a >>= 1;
        assert(a.bitsSet.equal(iota(0, r / 2 - 1)));

        BitArray b = true.repeat(r).array;
        b >>= 0;
        assert(b.bitsSet.equal(iota(0, r)));
        b >>= 1;
        assert(b.bitsSet.equal(iota(0, r - 1)));

        BitArray c = true.repeat(2 * r).array;
        c >>= 0;
        assert(c.bitsSet.equal(iota(0, 2 * r)));
        c >>= 10;
        assert(c.bitsSet.equal(iota(0, 2 * r - 10)));
    }

    ///
    @system unittest
    {
        import std.format : format;

        auto b = BitArray([1, 1, 0, 0, 1, 0, 1, 0, 1, 1, 0, 1, 1]);

        b <<= 1;
        assert(format("%b", b) == "01100_10101101");

        b >>= 1;
        assert(format("%b", b) == "11001_01011010");

        b <<= 4;
        assert(format("%b", b) == "00001_10010101");

        b >>= 5;
        assert(format("%b", b) == "10010_10100000");

        b <<= 13;
        assert(format("%b", b) == "00000_00000000");

        b = BitArray([1, 0, 1, 1, 0, 1, 1, 1]);
        b >>= 8;
        assert(format("%b", b) == "00000000");

    }

    // Test multi-word case
    @system unittest
    {
        import std.format : format;

        // This has to be long enough to occupy more than one size_t. On 64-bit
        // machines, this would be at least 64 bits.
        auto b = BitArray([
            1, 0, 0, 0, 0, 0, 0, 0,  1, 1, 0, 0, 0, 0, 0, 0,
            1, 1, 1, 0, 0, 0, 0, 0,  1, 1, 1, 1, 0, 0, 0, 0,
            1, 1, 1, 1, 1, 0, 0, 0,  1, 1, 1, 1, 1, 1, 0, 0,
            1, 1, 1, 1, 1, 1, 1, 0,  1, 1, 1, 1, 1, 1, 1, 1,
            1, 0, 1, 0, 1, 0, 1, 0,  0, 1, 0, 1, 0, 1, 0, 1,
        ]);
        b <<= 8;
        assert(format("%b", b) ==
               "00000000_10000000_"~
               "11000000_11100000_"~
               "11110000_11111000_"~
               "11111100_11111110_"~
               "11111111_10101010");

        // Test right shift of more than one size_t's worth of bits
        b <<= 68;
        assert(format("%b", b) ==
               "00000000_00000000_"~
               "00000000_00000000_"~
               "00000000_00000000_"~
               "00000000_00000000_"~
               "00000000_00001000");

        b = BitArray([
            1, 0, 0, 0, 0, 0, 0, 0,  1, 1, 0, 0, 0, 0, 0, 0,
            1, 1, 1, 0, 0, 0, 0, 0,  1, 1, 1, 1, 0, 0, 0, 0,
            1, 1, 1, 1, 1, 0, 0, 0,  1, 1, 1, 1, 1, 1, 0, 0,
            1, 1, 1, 1, 1, 1, 1, 0,  1, 1, 1, 1, 1, 1, 1, 1,
            1, 0, 1, 0, 1, 0, 1, 0,  0, 1, 0, 1, 0, 1, 0, 1,
        ]);
        b >>= 8;
        assert(format("%b", b) ==
               "11000000_11100000_"~
               "11110000_11111000_"~
               "11111100_11111110_"~
               "11111111_10101010_"~
               "01010101_00000000");

        // Test left shift of more than 1 size_t's worth of bits
        b >>= 68;
        assert(format("%b", b) ==
               "01010000_00000000_"~
               "00000000_00000000_"~
               "00000000_00000000_"~
               "00000000_00000000_"~
               "00000000_00000000");
    }

    /***************************************
     * Return a string representation of this BitArray.
     *
     * Two format specifiers are supported:
     * $(LI $(B %s) which prints the bits as an array, and)
     * $(LI $(B %b) which prints the bits as 8-bit byte packets)
     * separated with an underscore.
     *
     * Params:
     *     sink = A `char` accepting
     *     $(REF_ALTTEXT output range, isOutputRange, std, range, primitives).
     *     fmt = A $(REF FormatSpec, std,format) which controls how the data
     *     is displayed.
     */
    void toString(W)(ref W sink, scope const ref FormatSpec!char fmt) const
    if (isOutputRange!(W, char))
    {
        const spec = fmt.spec;
        switch (spec)
        {
            case 'b':
                return formatBitString(sink);
            case 's':
                return formatBitArray(sink);
            default:
                throw new Exception("Unknown format specifier: %" ~ spec);
        }
    }

    ///
    @system pure unittest
    {
        import std.format : format;

        auto b = BitArray([0, 0, 0, 0, 1, 1, 1, 1, 0, 0, 0, 0, 1, 1, 1, 1]);

        auto s1 = format("%s", b);
        assert(s1 == "[0, 0, 0, 0, 1, 1, 1, 1, 0, 0, 0, 0, 1, 1, 1, 1]");

        auto s2 = format("%b", b);
        assert(s2 == "00001111_00001111");
    }

    /***************************************
     * Return a lazy range of the indices of set bits.
     */
    @property auto bitsSet() const nothrow
    {
        import std.algorithm.iteration : filter, map, joiner;
        import std.range : iota, chain;

        return chain(
            iota(fullWords)
                .filter!(i => _ptr[i])()
                .map!(i => BitsSet!size_t(_ptr[i], i * bitsPerSizeT))()
                .joiner(),
            iota(fullWords * bitsPerSizeT, _len)
                .filter!(i => this[i])()
        );
    }

    ///
    @system unittest
    {
        import std.algorithm.comparison : equal;

        auto b1 = BitArray([0, 0, 0, 0, 1, 1, 1, 1, 0, 0, 0, 0, 1, 1, 1, 1]);
        assert(b1.bitsSet.equal([4, 5, 6, 7, 12, 13, 14, 15]));

        BitArray b2;
        b2.length = 1000;
        b2[333] = true;
        b2[666] = true;
        b2[999] = true;
        assert(b2.bitsSet.equal([333, 666, 999]));
    }

    @system unittest
    {
        import std.algorithm.comparison : equal;
        import std.range : iota;

        BitArray b;
        enum wordBits = size_t.sizeof * 8;
        b = BitArray([size_t.max], 0);
        assert(b.bitsSet.empty);
        b = BitArray([size_t.max], 1);
        assert(b.bitsSet.equal([0]));
        b = BitArray([size_t.max], wordBits);
        assert(b.bitsSet.equal(iota(wordBits)));
        b = BitArray([size_t.max, size_t.max], wordBits);
        assert(b.bitsSet.equal(iota(wordBits)));
        b = BitArray([size_t.max, size_t.max], wordBits + 1);
        assert(b.bitsSet.equal(iota(wordBits + 1)));
        b = BitArray([size_t.max, size_t.max], wordBits * 2);
        assert(b.bitsSet.equal(iota(wordBits * 2)));
    }

    // Issue 20241
    @system unittest
    {
        BitArray ba;
        ba.length = 2;
        ba[1] = 1;
        ba.length = 1;
        assert(ba.bitsSet.empty);
    }

    private void formatBitString(Writer)(auto ref Writer sink) const
    {
        if (!length)
            return;

        auto leftover = _len % 8;
        foreach (idx; 0 .. leftover)
        {
            put(sink, cast(char)(this[idx] + '0'));
        }

        if (leftover && _len > 8)
            put(sink, "_");

        size_t count;
        foreach (idx; leftover .. _len)
        {
            put(sink, cast(char)(this[idx] + '0'));
            if (++count == 8 && idx != _len - 1)
            {
                put(sink, "_");
                count = 0;
            }
        }
    }

    private void formatBitArray(Writer)(auto ref Writer sink) const
    {
        put(sink, "[");
        foreach (idx; 0 .. _len)
        {
            put(sink, cast(char)(this[idx] + '0'));
            if (idx + 1 < _len)
                put(sink, ", ");
        }
        put(sink, "]");
    }

    // https://issues.dlang.org/show_bug.cgi?id=20639
    // Separate @nogc test because public tests use array literals
    // (and workarounds needlessly uglify those examples)
    @system @nogc unittest
    {
        size_t[2] buffer;
        BitArray b = BitArray(buffer[], buffer.sizeof * 8);

        b[] = true;
        b[0 .. 1] = true;
        b.flip();
        b.flip(1);
        cast(void) b.count();
    }
}

/// Slicing & bitsSet
@system unittest
{
    import std.algorithm.comparison : equal;
    import std.range : iota;

    bool[] buf = new bool[64 * 3];
    buf[0 .. 64] = true;
    BitArray b = BitArray(buf);
    assert(b.bitsSet.equal(iota(0, 64)));
    b <<= 64;
    assert(b.bitsSet.equal(iota(64, 128)));
}

/// Concatenation and appending
@system unittest
{
    import std.algorithm.comparison : equal;

    auto b = BitArray([1, 0]);
    b ~= true;
    assert(b[2] == 1);
    b ~= BitArray([0, 1]);
    auto c = BitArray([1, 0, 1, 0, 1]);
    assert(b == c);
    assert(b.bitsSet.equal([0, 2, 4]));
}

/// Bit flipping
@system unittest
{
    import std.algorithm.comparison : equal;

    auto b = BitArray([1, 1, 0, 1]);
    b &= BitArray([0, 1, 1, 0]);
    assert(b.bitsSet.equal([1]));
    b.flip;
    assert(b.bitsSet.equal([0, 2, 3]));
}

/// String format of bitarrays
@system unittest
{
    import std.format : format;
    auto b = BitArray([1, 0, 0, 0, 0, 1, 1, 1, 1, 0, 0, 0, 0, 1, 1, 1, 1]);
    assert(format("%b", b) == "1_00001111_00001111");
}

///
@system unittest
{
    import std.format : format;

    BitArray b;

    b = BitArray([]);
    assert(format("%s", b) == "[]");
    assert(format("%b", b) is null);

    b = BitArray([1]);
    assert(format("%s", b) == "[1]");
    assert(format("%b", b) == "1");

    b = BitArray([0, 0, 0, 0]);
    assert(format("%b", b) == "0000");

    b = BitArray([0, 0, 0, 0, 1, 1, 1, 1]);
    assert(format("%s", b) == "[0, 0, 0, 0, 1, 1, 1, 1]");
    assert(format("%b", b) == "00001111");

    b = BitArray([0, 0, 0, 0, 1, 1, 1, 1, 0, 0, 0, 0, 1, 1, 1, 1]);
    assert(format("%s", b) == "[0, 0, 0, 0, 1, 1, 1, 1, 0, 0, 0, 0, 1, 1, 1, 1]");
    assert(format("%b", b) == "00001111_00001111");

    b = BitArray([1, 0, 0, 0, 0, 1, 1, 1, 1]);
    assert(format("%b", b) == "1_00001111");

    b = BitArray([1, 0, 0, 0, 0, 1, 1, 1, 1, 0, 0, 0, 0, 1, 1, 1, 1]);
    assert(format("%b", b) == "1_00001111_00001111");
}

/++
    Swaps the endianness of the given integral value or character.
  +/
T swapEndian(T)(const T val) @safe pure nothrow @nogc
if (isIntegral!T || isSomeChar!T || isBoolean!T)
{
    import core.bitop : bswap;
    static if (val.sizeof == 1)
        return val;
    else static if (T.sizeof == 2)
        return cast(T) (((val & 0xff00U) >> 8) | ((val & 0x00ffU) << 8));
    else static if (T.sizeof == 4)
        return cast(T) bswap(cast(uint) val);
    else static if (T.sizeof == 8)
        return cast(T) bswap(cast(ulong) val);
    else
        static assert(0, T.stringof ~ " unsupported by swapEndian.");
}

///
@safe unittest
{
    assert(42.swapEndian == 704643072);
    assert(42.swapEndian.swapEndian == 42); // reflexive
    assert(1.swapEndian == 16777216);

    assert(true.swapEndian == true);
    assert(byte(10).swapEndian == 10);
    assert(char(10).swapEndian == 10);

    assert(ushort(10).swapEndian == 2560);
    assert(long(10).swapEndian == 720575940379279360);
    assert(ulong(10).swapEndian == 720575940379279360);
}

@safe unittest
{
    import std.meta;
    import std.stdio;
    static foreach (T; AliasSeq!(bool, byte, ubyte, short, ushort, int, uint, long, ulong, char, wchar, dchar))
    {{
        scope(failure) writeln("Failed type: ", T.stringof);
        T val;
        const T cval;
        immutable T ival;

        assert(swapEndian(swapEndian(val)) == val);
        assert(swapEndian(swapEndian(cval)) == cval);
        assert(swapEndian(swapEndian(ival)) == ival);
        assert(swapEndian(swapEndian(T.min)) == T.min);
        assert(swapEndian(swapEndian(T.max)) == T.max);

        // Check CTFE compiles.
        static assert(swapEndian(swapEndian(T(1))) is T(1));

        foreach (i; 2 .. 10)
        {
            immutable T maxI = cast(T)(T.max / i);
            immutable T minI = cast(T)(T.min / i);

            assert(swapEndian(swapEndian(maxI)) == maxI);

            static if (isSigned!T)
                assert(swapEndian(swapEndian(minI)) == minI);
        }

        static if (isSigned!T)
            assert(swapEndian(swapEndian(cast(T) 0)) == 0);

        // used to trigger BUG6354
        static if (T.sizeof > 1 && isUnsigned!T)
        {
            T left = 0xffU;
            left <<= (T.sizeof - 1) * 8;
            T right = 0xffU;

            for (size_t i = 1; i < T.sizeof; ++i)
            {
                assert(swapEndian(left) == right);
                assert(swapEndian(right) == left);
                left >>= 8;
                right <<= 8;
            }
        }
    }}
}


private union EndianSwapper(T)
if (canSwapEndianness!T)
{
    Unqual!T value;
    ubyte[T.sizeof] array;

    static if (is(FloatingPointTypeOf!(Unqual!T) == float))
        uint  intValue;
    else static if (is(FloatingPointTypeOf!(Unqual!T) == double))
        ulong intValue;

}

// Can't use EndianSwapper union during CTFE.
private auto ctfeRead(T)(const ubyte[T.sizeof] array)
if (__traits(isIntegral, T))
{
    Unqual!T result;
    version (LittleEndian)
        foreach_reverse (b; array)
            result = cast(Unqual!T) ((result << 8) | b);
    else
        foreach (b; array)
            result = cast(Unqual!T) ((result << 8) | b);
    return cast(T) result;
}

// Can't use EndianSwapper union during CTFE.
private auto ctfeBytes(T)(const T value)
if (__traits(isIntegral, T))
{
    ubyte[T.sizeof] result;
    Unqual!T tmp = value;
    version (LittleEndian)
    {
        foreach (i; 0 .. T.sizeof)
        {
            result[i] = cast(ubyte) tmp;
            tmp = cast(Unqual!T) (tmp >>> 8);
        }
    }
    else
    {
        foreach_reverse (i; 0 .. T.sizeof)
        {
            result[i] = cast(ubyte) tmp;
            tmp = cast(Unqual!T) (tmp >>> 8);
        }
    }
    return result;
}

/++
    Converts the given value from the native endianness to big endian and
    returns it as a `ubyte[n]` where `n` is the size of the given type.

    Returning a `ubyte[n]` helps prevent accidentally using a swapped value
    as a regular one (and in the case of floating point values, it's necessary,
    because the FPU will mess up any swapped floating point values. So, you
    can't actually have swapped floating point values as floating point values).

    `real` is not supported, because its size is implementation-dependent
    and therefore could vary from machine to machine (which could make it
    unusable if you tried to transfer it to another machine).
  +/
auto nativeToBigEndian(T)(const T val) @safe pure nothrow @nogc
if (canSwapEndianness!T)
{
    version (LittleEndian)
        return nativeToEndianImpl!true(val);
    else
        return nativeToEndianImpl!false(val);
}

///
@safe unittest
{
    int i = 12345;
    ubyte[4] swappedI = nativeToBigEndian(i);
    assert(i == bigEndianToNative!int(swappedI));

    float f = 123.45f;
    ubyte[4] swappedF = nativeToBigEndian(f);
    assert(f == bigEndianToNative!float(swappedF));

    const float cf = 123.45f;
    ubyte[4] swappedCF = nativeToBigEndian(cf);
    assert(cf == bigEndianToNative!float(swappedCF));

    double d = 123.45;
    ubyte[8] swappedD = nativeToBigEndian(d);
    assert(d == bigEndianToNative!double(swappedD));

    const double cd = 123.45;
    ubyte[8] swappedCD = nativeToBigEndian(cd);
    assert(cd == bigEndianToNative!double(swappedCD));
}

private auto nativeToEndianImpl(bool swap, T)(const T val) @safe pure nothrow @nogc
if (__traits(isIntegral, T))
{
    if (!__ctfe)
    {
        static if (swap)
            return EndianSwapper!T(swapEndian(val)).array;
        else
            return EndianSwapper!T(val).array;
    }
    else
    {
        // Can't use EndianSwapper in CTFE.
        static if (swap)
            return ctfeBytes(swapEndian(val));
        else
            return ctfeBytes(val);
    }
}

@safe unittest
{
    import std.meta;
    import std.stdio;
    static foreach (T; AliasSeq!(bool, byte, ubyte, short, ushort, int, uint, long, ulong,
                         char, wchar, dchar
        /* The trouble here is with floats and doubles being compared against nan
         * using a bit compare. There are two kinds of nans, quiet and signaling.
         * When a nan passes through the x87, it converts signaling to quiet.
         * When a nan passes through the XMM, it does not convert signaling to quiet.
         * float.init is a signaling nan.
         * The binary API sometimes passes the data through the XMM, sometimes through
         * the x87, meaning these will fail the 'is' bit compare under some circumstances.
         * I cannot think of a fix for this that makes consistent sense.
         */
                          /*,float, double*/))
    {{
        scope(failure) writeln("Failed type: ", T.stringof);
        T val;
        const T cval;
        immutable T ival;

        //is instead of == because of NaN for floating point values.
        assert(bigEndianToNative!T(nativeToBigEndian(val)) is val);
        assert(bigEndianToNative!T(nativeToBigEndian(cval)) is cval);
        assert(bigEndianToNative!T(nativeToBigEndian(ival)) is ival);
        assert(bigEndianToNative!T(nativeToBigEndian(T.min)) == T.min);
        assert(bigEndianToNative!T(nativeToBigEndian(T.max)) == T.max);

        //Check CTFE compiles.
        static assert(bigEndianToNative!T(nativeToBigEndian(T(1))) is T(1));

        static if (isSigned!T)
            assert(bigEndianToNative!T(nativeToBigEndian(cast(T) 0)) == 0);

        static if (!is(T == bool))
        {
            foreach (i; [2, 4, 6, 7, 9, 11])
            {
                immutable T maxI = cast(T)(T.max / i);
                immutable T minI = cast(T)(T.min / i);

                assert(bigEndianToNative!T(nativeToBigEndian(maxI)) == maxI);

                static if (T.sizeof > 1)
                    assert(nativeToBigEndian(maxI) != nativeToLittleEndian(maxI));
                else
                    assert(nativeToBigEndian(maxI) == nativeToLittleEndian(maxI));

                static if (isSigned!T)
                {
                    assert(bigEndianToNative!T(nativeToBigEndian(minI)) == minI);

                    static if (T.sizeof > 1)
                        assert(nativeToBigEndian(minI) != nativeToLittleEndian(minI));
                    else
                        assert(nativeToBigEndian(minI) == nativeToLittleEndian(minI));
                }
            }
        }

        static if (isUnsigned!T || T.sizeof == 1 || is(T == wchar))
            assert(nativeToBigEndian(T.max) == nativeToLittleEndian(T.max));
        else
            assert(nativeToBigEndian(T.max) != nativeToLittleEndian(T.max));

        static if (isUnsigned!T || T.sizeof == 1 || isSomeChar!T)
            assert(nativeToBigEndian(T.min) == nativeToLittleEndian(T.min));
        else
            assert(nativeToBigEndian(T.min) != nativeToLittleEndian(T.min));
    }}
}


/++
    Converts the given value from big endian to the native endianness and
    returns it. The value is given as a `ubyte[n]` where `n` is the size
    of the target type. You must give the target type as a template argument,
    because there are multiple types with the same size and so the type of the
    argument is not enough to determine the return type.

    Taking a `ubyte[n]` helps prevent accidentally using a swapped value
    as a regular one (and in the case of floating point values, it's necessary,
    because the FPU will mess up any swapped floating point values. So, you
    can't actually have swapped floating point values as floating point values).
  +/
T bigEndianToNative(T, size_t n)(ubyte[n] val) @safe pure nothrow @nogc
if (canSwapEndianness!T && n == T.sizeof)
{
    version (LittleEndian)
        return endianToNativeImpl!(true, T, n)(val);
    else
        return endianToNativeImpl!(false, T, n)(val);
}

///
@safe unittest
{
    ushort i = 12345;
    ubyte[2] swappedI = nativeToBigEndian(i);
    assert(i == bigEndianToNative!ushort(swappedI));

    dchar c = 'D';
    ubyte[4] swappedC = nativeToBigEndian(c);
    assert(c == bigEndianToNative!dchar(swappedC));
}

/++
    Converts the given value from the native endianness to little endian and
    returns it as a `ubyte[n]` where `n` is the size of the given type.

    Returning a `ubyte[n]` helps prevent accidentally using a swapped value
    as a regular one (and in the case of floating point values, it's necessary,
    because the FPU will mess up any swapped floating point values. So, you
    can't actually have swapped floating point values as floating point values).
  +/
auto nativeToLittleEndian(T)(const T val) @safe pure nothrow @nogc
if (canSwapEndianness!T)
{
    version (BigEndian)
        return nativeToEndianImpl!true(val);
    else
        return nativeToEndianImpl!false(val);
}

///
@safe unittest
{
    int i = 12345;
    ubyte[4] swappedI = nativeToLittleEndian(i);
    assert(i == littleEndianToNative!int(swappedI));

    double d = 123.45;
    ubyte[8] swappedD = nativeToLittleEndian(d);
    assert(d == littleEndianToNative!double(swappedD));
}

@safe unittest
{
    import std.meta;
    import std.stdio;
    static foreach (T; AliasSeq!(bool, byte, ubyte, short, ushort, int, uint, long, ulong,
                         char, wchar, dchar/*,
                         float, double*/))
    {{
        scope(failure) writeln("Failed type: ", T.stringof);
        T val;
        const T cval;
        immutable T ival;

        //is instead of == because of NaN for floating point values.
        assert(littleEndianToNative!T(nativeToLittleEndian(val)) is val);
        assert(littleEndianToNative!T(nativeToLittleEndian(cval)) is cval);
        assert(littleEndianToNative!T(nativeToLittleEndian(ival)) is ival);
        assert(littleEndianToNative!T(nativeToLittleEndian(T.min)) == T.min);
        assert(littleEndianToNative!T(nativeToLittleEndian(T.max)) == T.max);

        //Check CTFE compiles.
        static assert(littleEndianToNative!T(nativeToLittleEndian(T(1))) is T(1));

        static if (isSigned!T)
            assert(littleEndianToNative!T(nativeToLittleEndian(cast(T) 0)) == 0);

        static if (!is(T == bool))
        {
            foreach (i; 2 .. 10)
            {
                immutable T maxI = cast(T)(T.max / i);
                immutable T minI = cast(T)(T.min / i);

                assert(littleEndianToNative!T(nativeToLittleEndian(maxI)) == maxI);

                static if (isSigned!T)
                    assert(littleEndianToNative!T(nativeToLittleEndian(minI)) == minI);
            }
        }
    }}
}


/++
    Converts the given value from little endian to the native endianness and
    returns it. The value is given as a `ubyte[n]` where `n` is the size
    of the target type. You must give the target type as a template argument,
    because there are multiple types with the same size and so the type of the
    argument is not enough to determine the return type.

    Taking a `ubyte[n]` helps prevent accidentally using a swapped value
    as a regular one (and in the case of floating point values, it's necessary,
    because the FPU will mess up any swapped floating point values. So, you
    can't actually have swapped floating point values as floating point values).

    `real` is not supported, because its size is implementation-dependent
    and therefore could vary from machine to machine (which could make it
    unusable if you tried to transfer it to another machine).
  +/
T littleEndianToNative(T, size_t n)(ubyte[n] val) @safe pure nothrow @nogc
if (canSwapEndianness!T && n == T.sizeof)
{
    version (BigEndian)
        return endianToNativeImpl!(true, T, n)(val);
    else
        return endianToNativeImpl!(false, T, n)(val);
}

///
@safe unittest
{
    ushort i = 12345;
    ubyte[2] swappedI = nativeToLittleEndian(i);
    assert(i == littleEndianToNative!ushort(swappedI));

    dchar c = 'D';
    ubyte[4] swappedC = nativeToLittleEndian(c);
    assert(c == littleEndianToNative!dchar(swappedC));
}

private T endianToNativeImpl(bool swap, T, size_t n)(ubyte[n] val) @nogc nothrow pure @safe
if (__traits(isIntegral, T) && n == T.sizeof)
{
    if (!__ctfe)
    {
        EndianSwapper!T es = { array: val };
        static if (swap)
            return swapEndian(es.value);
        else
            return es.value;
    }
    else
    {
        static if (swap)
            return swapEndian(ctfeRead!T(val));
        else
            return ctfeRead!T(val);
    }
}

private auto nativeToEndianImpl(bool swap, T)(const T val) @trusted pure nothrow @nogc
if (isFloatOrDouble!T)
{
    if (!__ctfe)
    {
        EndianSwapper!T es = EndianSwapper!T(val);
        static if (swap)
            es.intValue = swapEndian(es.intValue);
        return es.array;
    }
    else
    {
        static if (T.sizeof == 4)
            uint intValue = *cast(const uint*) &val;
        else static if (T.sizeof == 8)
            ulong intValue = *cast(const ulong*) & val;
        static if (swap)
            intValue = swapEndian(intValue);
        return ctfeBytes(intValue);
    }
}

private auto endianToNativeImpl(bool swap, T, size_t n)(ubyte[n] val) @trusted pure nothrow @nogc
if (isFloatOrDouble!T && n == T.sizeof)
{
    if (!__ctfe)
    {
        EndianSwapper!T es = { array: val };
        static if (swap)
            es.intValue = swapEndian(es.intValue);
        return es.value;
    }
    else
    {
        static if (n == 4)
            uint x = ctfeRead!uint(val);
        else static if (n == 8)
            ulong x = ctfeRead!ulong(val);
        static if (swap)
            x = swapEndian(x);
        return *cast(T*) &x;
    }
}

private template isFloatOrDouble(T)
{
    enum isFloatOrDouble = isFloatingPoint!T &&
                           !is(Unqual!(FloatingPointTypeOf!T) == real);
}

@safe unittest
{
    import std.meta;
    static foreach (T; AliasSeq!(float, double))
    {
        static assert(isFloatOrDouble!(T));
        static assert(isFloatOrDouble!(const T));
        static assert(isFloatOrDouble!(immutable T));
        static assert(isFloatOrDouble!(shared T));
        static assert(isFloatOrDouble!(shared(const T)));
        static assert(isFloatOrDouble!(shared(immutable T)));
    }

    static assert(!isFloatOrDouble!(real));
    static assert(!isFloatOrDouble!(const real));
    static assert(!isFloatOrDouble!(immutable real));
    static assert(!isFloatOrDouble!(shared real));
    static assert(!isFloatOrDouble!(shared(const real)));
    static assert(!isFloatOrDouble!(shared(immutable real)));
}

private template canSwapEndianness(T)
{
    enum canSwapEndianness = isIntegral!T ||
                             isSomeChar!T ||
                             isBoolean!T ||
                             isFloatOrDouble!T;
}

@safe unittest
{
    import std.meta;
    static foreach (T; AliasSeq!(bool, ubyte, byte, ushort, short, uint, int, ulong,
                         long, char, wchar, dchar, float, double))
    {
        static assert(canSwapEndianness!(T));
        static assert(canSwapEndianness!(const T));
        static assert(canSwapEndianness!(immutable T));
        static assert(canSwapEndianness!(shared(T)));
        static assert(canSwapEndianness!(shared(const T)));
        static assert(canSwapEndianness!(shared(immutable T)));
    }

    //!
    static foreach (T; AliasSeq!(real, string, wstring, dstring))
    {
        static assert(!canSwapEndianness!(T));
        static assert(!canSwapEndianness!(const T));
        static assert(!canSwapEndianness!(immutable T));
        static assert(!canSwapEndianness!(shared(T)));
        static assert(!canSwapEndianness!(shared(const T)));
        static assert(!canSwapEndianness!(shared(immutable T)));
    }
}

/++
    Takes a range of `ubyte`s and converts the first `T.sizeof` bytes to
    `T`. The value returned is converted from the given endianness to the
    native endianness. The range is not consumed.

    Params:
        T     = The integral type to convert the first `T.sizeof` bytes to.
        endianness = The endianness that the bytes are assumed to be in.
        range = The range to read from.
        index = The index to start reading from (instead of starting at the
                front). If index is a pointer, then it is updated to the index
                after the bytes read. The overloads with index are only
                available if `hasSlicing!R` is `true`.
  +/

T peek(T, Endian endianness = Endian.bigEndian, R)(R range)
if (canSwapEndianness!T &&
    isForwardRange!R &&
    is(ElementType!R : const ubyte))
{
    static if (hasSlicing!R)
        const ubyte[T.sizeof] bytes = range[0 .. T.sizeof];
    else
    {
        ubyte[T.sizeof] bytes;
        //Make sure that range is not consumed, even if it's a class.
        range = range.save;

        foreach (ref e; bytes)
        {
            e = range.front;
            range.popFront();
        }
    }

    static if (endianness == Endian.bigEndian)
        return bigEndianToNative!T(bytes);
    else
        return littleEndianToNative!T(bytes);
}

/++ Ditto +/
T peek(T, Endian endianness = Endian.bigEndian, R)(R range, size_t index)
if (canSwapEndianness!T &&
    isForwardRange!R &&
    hasSlicing!R &&
    is(ElementType!R : const ubyte))
{
    return peek!(T, endianness)(range, &index);
}

/++ Ditto +/
T peek(T, Endian endianness = Endian.bigEndian, R)(R range, size_t* index)
if (canSwapEndianness!T &&
    isForwardRange!R &&
    hasSlicing!R &&
    is(ElementType!R : const ubyte))
{
    assert(index, "index must not point to null");

    immutable begin = *index;
    immutable end = begin + T.sizeof;
    const ubyte[T.sizeof] bytes = range[begin .. end];
    *index = end;

    static if (endianness == Endian.bigEndian)
        return bigEndianToNative!T(bytes);
    else
        return littleEndianToNative!T(bytes);
}

///
@system unittest
{
    ubyte[] buffer = [1, 5, 22, 9, 44, 255, 8];
    assert(buffer.peek!uint() == 17110537);
    assert(buffer.peek!ushort() == 261);
    assert(buffer.peek!ubyte() == 1);

    assert(buffer.peek!uint(2) == 369700095);
    assert(buffer.peek!ushort(2) == 5641);
    assert(buffer.peek!ubyte(2) == 22);

    size_t index = 0;
    assert(buffer.peek!ushort(&index) == 261);
    assert(index == 2);

    assert(buffer.peek!uint(&index) == 369700095);
    assert(index == 6);

    assert(buffer.peek!ubyte(&index) == 8);
    assert(index == 7);
}

///
@safe unittest
{
    import std.algorithm.iteration : filter;
    ubyte[] buffer = [1, 5, 22, 9, 44, 255, 7];
    auto range = filter!"true"(buffer);
    assert(range.peek!uint() == 17110537);
    assert(range.peek!ushort() == 261);
    assert(range.peek!ubyte() == 1);
}

@system unittest
{
    {
        //bool
        ubyte[] buffer = [0, 1];
        assert(buffer.peek!bool() == false);
        assert(buffer.peek!bool(1) == true);

        size_t index = 0;
        assert(buffer.peek!bool(&index) == false);
        assert(index == 1);

        assert(buffer.peek!bool(&index) == true);
        assert(index == 2);
    }

    {
        //char (8bit)
        ubyte[] buffer = [97, 98, 99, 100];
        assert(buffer.peek!char() == 'a');
        assert(buffer.peek!char(1) == 'b');

        size_t index = 0;
        assert(buffer.peek!char(&index) == 'a');
        assert(index == 1);

        assert(buffer.peek!char(&index) == 'b');
        assert(index == 2);
    }

    {
        //wchar (16bit - 2x ubyte)
        ubyte[] buffer = [1, 5, 32, 29, 1, 7];
        assert(buffer.peek!wchar() == 'ą');
        assert(buffer.peek!wchar(2) == '”');
        assert(buffer.peek!wchar(4) == 'ć');

        size_t index = 0;
        assert(buffer.peek!wchar(&index) == 'ą');
        assert(index == 2);

        assert(buffer.peek!wchar(&index) == '”');
        assert(index == 4);

        assert(buffer.peek!wchar(&index) == 'ć');
        assert(index == 6);
    }

    {
        //dchar (32bit - 4x ubyte)
        ubyte[] buffer = [0, 0, 1, 5, 0, 0, 32, 29, 0, 0, 1, 7];
        assert(buffer.peek!dchar() == 'ą');
        assert(buffer.peek!dchar(4) == '”');
        assert(buffer.peek!dchar(8) == 'ć');

        size_t index = 0;
        assert(buffer.peek!dchar(&index) == 'ą');
        assert(index == 4);

        assert(buffer.peek!dchar(&index) == '”');
        assert(index == 8);

        assert(buffer.peek!dchar(&index) == 'ć');
        assert(index == 12);
    }

    {
        //float (32bit - 4x ubyte)
        ubyte[] buffer = [66, 0, 0, 0, 65, 200, 0, 0];
        assert(buffer.peek!float()== 32.0);
        assert(buffer.peek!float(4) == 25.0f);

        size_t index = 0;
        assert(buffer.peek!float(&index) == 32.0f);
        assert(index == 4);

        assert(buffer.peek!float(&index) == 25.0f);
        assert(index == 8);
    }

    {
        //double (64bit - 8x ubyte)
        ubyte[] buffer = [64, 64, 0, 0, 0, 0, 0, 0, 64, 57, 0, 0, 0, 0, 0, 0];
        assert(buffer.peek!double() == 32.0);
        assert(buffer.peek!double(8) == 25.0);

        size_t index = 0;
        assert(buffer.peek!double(&index) == 32.0);
        assert(index == 8);

        assert(buffer.peek!double(&index) == 25.0);
        assert(index == 16);
    }

    {
        //enum
        ubyte[] buffer = [0, 0, 0, 10, 0, 0, 0, 20, 0, 0, 0, 30];

        enum Foo
        {
            one = 10,
            two = 20,
            three = 30
        }

        assert(buffer.peek!Foo() == Foo.one);
        assert(buffer.peek!Foo(0) == Foo.one);
        assert(buffer.peek!Foo(4) == Foo.two);
        assert(buffer.peek!Foo(8) == Foo.three);

        size_t index = 0;
        assert(buffer.peek!Foo(&index) == Foo.one);
        assert(index == 4);

        assert(buffer.peek!Foo(&index) == Foo.two);
        assert(index == 8);

        assert(buffer.peek!Foo(&index) == Foo.three);
        assert(index == 12);
    }

    {
        //enum - bool
        ubyte[] buffer = [0, 1];

        enum Bool: bool
        {
            bfalse = false,
            btrue = true,
        }

        assert(buffer.peek!Bool() == Bool.bfalse);
        assert(buffer.peek!Bool(0) == Bool.bfalse);
        assert(buffer.peek!Bool(1) == Bool.btrue);

        size_t index = 0;
        assert(buffer.peek!Bool(&index) == Bool.bfalse);
        assert(index == 1);

        assert(buffer.peek!Bool(&index) == Bool.btrue);
        assert(index == 2);
    }

    {
        //enum - float
        ubyte[] buffer = [66, 0, 0, 0, 65, 200, 0, 0];

        enum Float: float
        {
            one = 32.0f,
            two = 25.0f
        }

        assert(buffer.peek!Float() == Float.one);
        assert(buffer.peek!Float(0) == Float.one);
        assert(buffer.peek!Float(4) == Float.two);

        size_t index = 0;
        assert(buffer.peek!Float(&index) == Float.one);
        assert(index == 4);

        assert(buffer.peek!Float(&index) == Float.two);
        assert(index == 8);
    }

    {
        //enum - double
        ubyte[] buffer = [64, 64, 0, 0, 0, 0, 0, 0, 64, 57, 0, 0, 0, 0, 0, 0];

        enum Double: double
        {
            one = 32.0,
            two = 25.0
        }

        assert(buffer.peek!Double() == Double.one);
        assert(buffer.peek!Double(0) == Double.one);
        assert(buffer.peek!Double(8) == Double.two);

        size_t index = 0;
        assert(buffer.peek!Double(&index) == Double.one);
        assert(index == 8);

        assert(buffer.peek!Double(&index) == Double.two);
        assert(index == 16);
    }

    {
        //enum - real
        ubyte[] buffer = [64, 64, 0, 0, 0, 0, 0, 0, 64, 57, 0, 0, 0, 0, 0, 0];

        enum Real: real
        {
            one = 32.0,
            two = 25.0
        }

        static assert(!__traits(compiles, buffer.peek!Real()));
    }
}

/++
    Takes a range of `ubyte`s and converts the first `T.sizeof` bytes to
    `T`. The value returned is converted from the given endianness to the
    native endianness. The `T.sizeof` bytes which are read are consumed from
    the range.

    Params:
        T     = The integral type to convert the first `T.sizeof` bytes to.
        endianness = The endianness that the bytes are assumed to be in.
        range = The range to read from.
  +/
T read(T, Endian endianness = Endian.bigEndian, R)(ref R range)
if (canSwapEndianness!T && isInputRange!R && is(ElementType!R : const ubyte))
{
    static if (hasSlicing!R && is(typeof(R.init[0 .. 0]) : const(ubyte)[]))
    {
        const ubyte[T.sizeof] bytes = range[0 .. T.sizeof];
        range.popFrontN(T.sizeof);
    }
    else
    {
        ubyte[T.sizeof] bytes;

        foreach (ref e; bytes)
        {
            e = range.front;
            range.popFront();
        }
    }

    static if (endianness == Endian.bigEndian)
        return bigEndianToNative!T(bytes);
    else
        return littleEndianToNative!T(bytes);
}

///
@safe unittest
{
    import std.range.primitives : empty;
    ubyte[] buffer = [1, 5, 22, 9, 44, 255, 8];
    assert(buffer.length == 7);

    assert(buffer.read!ushort() == 261);
    assert(buffer.length == 5);

    assert(buffer.read!uint() == 369700095);
    assert(buffer.length == 1);

    assert(buffer.read!ubyte() == 8);
    assert(buffer.empty);
}

@safe unittest
{
    {
        //bool
        ubyte[] buffer = [0, 1];
        assert(buffer.length == 2);

        assert(buffer.read!bool() == false);
        assert(buffer.length == 1);

        assert(buffer.read!bool() == true);
        assert(buffer.empty);
    }

    {
        //char (8bit)
        ubyte[] buffer = [97, 98, 99];
        assert(buffer.length == 3);

        assert(buffer.read!char() == 'a');
        assert(buffer.length == 2);

        assert(buffer.read!char() == 'b');
        assert(buffer.length == 1);

        assert(buffer.read!char() == 'c');
        assert(buffer.empty);
    }

    {
        //wchar (16bit - 2x ubyte)
        ubyte[] buffer = [1, 5, 32, 29, 1, 7];
        assert(buffer.length == 6);

        assert(buffer.read!wchar() == 'ą');
        assert(buffer.length == 4);

        assert(buffer.read!wchar() == '”');
        assert(buffer.length == 2);

        assert(buffer.read!wchar() == 'ć');
        assert(buffer.empty);
    }

    {
        //dchar (32bit - 4x ubyte)
        ubyte[] buffer = [0, 0, 1, 5, 0, 0, 32, 29, 0, 0, 1, 7];
        assert(buffer.length == 12);

        assert(buffer.read!dchar() == 'ą');
        assert(buffer.length == 8);

        assert(buffer.read!dchar() == '”');
        assert(buffer.length == 4);

        assert(buffer.read!dchar() == 'ć');
        assert(buffer.empty);
    }

    {
        //float (32bit - 4x ubyte)
        ubyte[] buffer = [66, 0, 0, 0, 65, 200, 0, 0];
        assert(buffer.length == 8);

        assert(buffer.read!float()== 32.0);
        assert(buffer.length == 4);

        assert(buffer.read!float() == 25.0f);
        assert(buffer.empty);
    }

    {
        //double (64bit - 8x ubyte)
        ubyte[] buffer = [64, 64, 0, 0, 0, 0, 0, 0, 64, 57, 0, 0, 0, 0, 0, 0];
        assert(buffer.length == 16);

        assert(buffer.read!double() == 32.0);
        assert(buffer.length == 8);

        assert(buffer.read!double() == 25.0);
        assert(buffer.empty);
    }

    {
        //enum - uint
        ubyte[] buffer = [0, 0, 0, 10, 0, 0, 0, 20, 0, 0, 0, 30];
        assert(buffer.length == 12);

        enum Foo
        {
            one = 10,
            two = 20,
            three = 30
        }

        assert(buffer.read!Foo() == Foo.one);
        assert(buffer.length == 8);

        assert(buffer.read!Foo() == Foo.two);
        assert(buffer.length == 4);

        assert(buffer.read!Foo() == Foo.three);
        assert(buffer.empty);
    }

    {
        //enum - bool
        ubyte[] buffer = [0, 1];
        assert(buffer.length == 2);

        enum Bool: bool
        {
            bfalse = false,
            btrue = true,
        }

        assert(buffer.read!Bool() == Bool.bfalse);
        assert(buffer.length == 1);

        assert(buffer.read!Bool() == Bool.btrue);
        assert(buffer.empty);
    }

    {
        //enum - float
        ubyte[] buffer = [66, 0, 0, 0, 65, 200, 0, 0];
        assert(buffer.length == 8);

        enum Float: float
        {
            one = 32.0f,
            two = 25.0f
        }

        assert(buffer.read!Float() == Float.one);
        assert(buffer.length == 4);

        assert(buffer.read!Float() == Float.two);
        assert(buffer.empty);
    }

    {
        //enum - double
        ubyte[] buffer = [64, 64, 0, 0, 0, 0, 0, 0, 64, 57, 0, 0, 0, 0, 0, 0];
        assert(buffer.length == 16);

        enum Double: double
        {
            one = 32.0,
            two = 25.0
        }

        assert(buffer.read!Double() == Double.one);
        assert(buffer.length == 8);

        assert(buffer.read!Double() == Double.two);
        assert(buffer.empty);
    }

    {
        //enum - real
        ubyte[] buffer = [64, 64, 0, 0, 0, 0, 0, 0, 64, 57, 0, 0, 0, 0, 0, 0];

        enum Real: real
        {
            one = 32.0,
            two = 25.0
        }

        static assert(!__traits(compiles, buffer.read!Real()));
    }
}

// issue 17247
@safe unittest
{
    struct UbyteRange
    {
        ubyte[] impl;
        @property bool empty() { return impl.empty; }
        @property ubyte front() { return impl.front; }
        void popFront() { impl.popFront(); }
        @property UbyteRange save() { return this; }

        // N.B. support slicing but do not return ubyte[] slices.
        UbyteRange opSlice(size_t start, size_t end)
        {
            return UbyteRange(impl[start .. end]);
        }
        @property size_t length() { return impl.length; }
        size_t opDollar() { return impl.length; }
    }
    static assert(hasSlicing!UbyteRange);

    auto r = UbyteRange([0x01, 0x00, 0x00, 0x00]);
    int x = r.read!(int, Endian.littleEndian)();
    assert(x == 1);
}


/++
    Takes an integral value, converts it to the given endianness, and writes it
    to the given range of `ubyte`s as a sequence of `T.sizeof` `ubyte`s
    starting at index. `hasSlicing!R` must be `true`.

    Params:
        T     = The integral type to convert the first `T.sizeof` bytes to.
        endianness = The endianness to _write the bytes in.
        range = The range to _write to.
        value = The value to _write.
        index = The index to start writing to. If index is a pointer, then it
                is updated to the index after the bytes read.
  +/
void write(T, Endian endianness = Endian.bigEndian, R)(R range, const T value, size_t index)
if (canSwapEndianness!T &&
    isForwardRange!R &&
    hasSlicing!R &&
    is(ElementType!R : ubyte))
{
    write!(T, endianness)(range, value, &index);
}

/++ Ditto +/
void write(T, Endian endianness = Endian.bigEndian, R)(R range, const T value, size_t* index)
if (canSwapEndianness!T &&
    isForwardRange!R &&
    hasSlicing!R &&
    is(ElementType!R : ubyte))
{
    assert(index, "index must not point to null");

    static if (endianness == Endian.bigEndian)
        immutable bytes = nativeToBigEndian!T(value);
    else
        immutable bytes = nativeToLittleEndian!T(value);

    immutable begin = *index;
    immutable end = begin + T.sizeof;
    *index = end;
    range[begin .. end] = bytes[0 .. T.sizeof];
}

///
@system unittest
{
    ubyte[] buffer = [0, 0, 0, 0, 0, 0, 0, 0];
    buffer.write!uint(29110231u, 0);
    assert(buffer == [1, 188, 47, 215, 0, 0, 0, 0]);

    buffer.write!ushort(927, 0);
    assert(buffer == [3, 159, 47, 215, 0, 0, 0, 0]);

    buffer.write!ubyte(42, 0);
    assert(buffer == [42, 159, 47, 215, 0, 0, 0, 0]);
}

///
@system unittest
{
    ubyte[] buffer = [0, 0, 0, 0, 0, 0, 0, 0, 0];
    buffer.write!uint(142700095u, 2);
    assert(buffer == [0, 0, 8, 129, 110, 63, 0, 0, 0]);

    buffer.write!ushort(19839, 2);
    assert(buffer == [0, 0, 77, 127, 110, 63, 0, 0, 0]);

    buffer.write!ubyte(132, 2);
    assert(buffer == [0, 0, 132, 127, 110, 63, 0, 0, 0]);
}

///
@system unittest
{
    ubyte[] buffer = [0, 0, 0, 0, 0, 0, 0, 0];
    size_t index = 0;
    buffer.write!ushort(261, &index);
    assert(buffer == [1, 5, 0, 0, 0, 0, 0, 0]);
    assert(index == 2);

    buffer.write!uint(369700095u, &index);
    assert(buffer == [1, 5, 22, 9, 44, 255, 0, 0]);
    assert(index == 6);

    buffer.write!ubyte(8, &index);
    assert(buffer == [1, 5, 22, 9, 44, 255, 8, 0]);
    assert(index == 7);
}

/// bool
@system unittest
{
    ubyte[] buffer = [0, 0];
    buffer.write!bool(false, 0);
    assert(buffer == [0, 0]);

    buffer.write!bool(true, 0);
    assert(buffer == [1, 0]);

    buffer.write!bool(true, 1);
    assert(buffer == [1, 1]);

    buffer.write!bool(false, 1);
    assert(buffer == [1, 0]);

    size_t index = 0;
    buffer.write!bool(false, &index);
    assert(buffer == [0, 0]);
    assert(index == 1);

    buffer.write!bool(true, &index);
    assert(buffer == [0, 1]);
    assert(index == 2);
}

/// char(8-bit)
@system unittest
{
    ubyte[] buffer = [0, 0, 0];

    buffer.write!char('a', 0);
    assert(buffer == [97, 0, 0]);

    buffer.write!char('b', 1);
    assert(buffer == [97, 98, 0]);

    size_t index = 0;
    buffer.write!char('a', &index);
    assert(buffer == [97, 98, 0]);
    assert(index == 1);

    buffer.write!char('b', &index);
    assert(buffer == [97, 98, 0]);
    assert(index == 2);

    buffer.write!char('c', &index);
    assert(buffer == [97, 98, 99]);
    assert(index == 3);
}

/// wchar (16bit - 2x ubyte)
@system unittest
{
    ubyte[] buffer = [0, 0, 0, 0];

    buffer.write!wchar('ą', 0);
    assert(buffer == [1, 5, 0, 0]);

    buffer.write!wchar('”', 2);
    assert(buffer == [1, 5, 32, 29]);

    size_t index = 0;
    buffer.write!wchar('ć', &index);
    assert(buffer == [1, 7, 32, 29]);
    assert(index == 2);

    buffer.write!wchar('ą', &index);
    assert(buffer == [1, 7, 1, 5]);
    assert(index == 4);
}

/// dchar (32bit - 4x ubyte)
@system unittest
{
    ubyte[] buffer = [0, 0, 0, 0, 0, 0, 0, 0];

    buffer.write!dchar('ą', 0);
    assert(buffer == [0, 0, 1, 5, 0, 0, 0, 0]);

    buffer.write!dchar('”', 4);
    assert(buffer == [0, 0, 1, 5, 0, 0, 32, 29]);

    size_t index = 0;
    buffer.write!dchar('ć', &index);
    assert(buffer == [0, 0, 1, 7, 0, 0, 32, 29]);
    assert(index == 4);

    buffer.write!dchar('ą', &index);
    assert(buffer == [0, 0, 1, 7, 0, 0, 1, 5]);
    assert(index == 8);
}

/// float (32bit - 4x ubyte)
@system unittest
{
    ubyte[] buffer = [0, 0, 0, 0, 0, 0, 0, 0];

    buffer.write!float(32.0f, 0);
    assert(buffer == [66, 0, 0, 0, 0, 0, 0, 0]);

    buffer.write!float(25.0f, 4);
    assert(buffer == [66, 0, 0, 0, 65, 200, 0, 0]);

    size_t index = 0;
    buffer.write!float(25.0f, &index);
    assert(buffer == [65, 200, 0, 0, 65, 200, 0, 0]);
    assert(index == 4);

    buffer.write!float(32.0f, &index);
    assert(buffer == [65, 200, 0, 0, 66, 0, 0, 0]);
    assert(index == 8);
}

/// double (64bit - 8x ubyte)
@system unittest
{
    ubyte[] buffer = [0, 0, 0, 0, 0, 0, 0, 0, 0, 0, 0, 0, 0, 0, 0, 0];

    buffer.write!double(32.0, 0);
    assert(buffer == [64, 64, 0, 0, 0, 0, 0, 0, 0, 0, 0, 0, 0, 0, 0, 0]);

    buffer.write!double(25.0, 8);
    assert(buffer == [64, 64, 0, 0, 0, 0, 0, 0, 64, 57, 0, 0, 0, 0, 0, 0]);

    size_t index = 0;
    buffer.write!double(25.0, &index);
    assert(buffer == [64, 57, 0, 0, 0, 0, 0, 0, 64, 57, 0, 0, 0, 0, 0, 0]);
    assert(index == 8);

    buffer.write!double(32.0, &index);
    assert(buffer == [64, 57, 0, 0, 0, 0, 0, 0, 64, 64, 0, 0, 0, 0, 0, 0]);
    assert(index == 16);
}

/// enum
@system unittest
{
    ubyte[] buffer = [0, 0, 0, 0, 0, 0, 0, 0, 0, 0, 0, 0];

    enum Foo
    {
        one = 10,
        two = 20,
        three = 30
    }

    buffer.write!Foo(Foo.one, 0);
    assert(buffer == [0, 0, 0, 10, 0, 0, 0, 0, 0, 0, 0, 0]);

    buffer.write!Foo(Foo.two, 4);
    assert(buffer == [0, 0, 0, 10, 0, 0, 0, 20, 0, 0, 0, 0]);

    buffer.write!Foo(Foo.three, 8);
    assert(buffer == [0, 0, 0, 10, 0, 0, 0, 20, 0, 0, 0, 30]);

    size_t index = 0;
    buffer.write!Foo(Foo.three, &index);
    assert(buffer == [0, 0, 0, 30, 0, 0, 0, 20, 0, 0, 0, 30]);
    assert(index == 4);

    buffer.write!Foo(Foo.one, &index);
    assert(buffer == [0, 0, 0, 30, 0, 0, 0, 10, 0, 0, 0, 30]);
    assert(index == 8);

    buffer.write!Foo(Foo.two, &index);
    assert(buffer == [0, 0, 0, 30, 0, 0, 0, 10, 0, 0, 0, 20]);
    assert(index == 12);
}

// enum - bool
@system unittest
{
    ubyte[] buffer = [0, 0];

    enum Bool: bool
    {
        bfalse = false,
        btrue = true,
    }

    buffer.write!Bool(Bool.btrue, 0);
    assert(buffer == [1, 0]);

    buffer.write!Bool(Bool.btrue, 1);
    assert(buffer == [1, 1]);

    size_t index = 0;
    buffer.write!Bool(Bool.bfalse, &index);
    assert(buffer == [0, 1]);
    assert(index == 1);

    buffer.write!Bool(Bool.bfalse, &index);
    assert(buffer == [0, 0]);
    assert(index == 2);
}

/// enum - float
@system unittest
{
    ubyte[] buffer = [0, 0, 0, 0, 0, 0, 0, 0];

    enum Float: float
    {
        one = 32.0f,
        two = 25.0f
    }

    buffer.write!Float(Float.one, 0);
    assert(buffer == [66, 0, 0, 0, 0, 0, 0, 0]);

    buffer.write!Float(Float.two, 4);
    assert(buffer == [66, 0, 0, 0, 65, 200, 0, 0]);

    size_t index = 0;
    buffer.write!Float(Float.two, &index);
    assert(buffer == [65, 200, 0, 0, 65, 200, 0, 0]);
    assert(index == 4);

    buffer.write!Float(Float.one, &index);
    assert(buffer == [65, 200, 0, 0, 66, 0, 0, 0]);
    assert(index == 8);
}

/// enum - double
@system unittest
{
    ubyte[] buffer = [0, 0, 0, 0, 0, 0, 0, 0, 0, 0, 0, 0, 0, 0, 0, 0];

    enum Double: double
    {
        one = 32.0,
        two = 25.0
    }

    buffer.write!Double(Double.one, 0);
    assert(buffer == [64, 64, 0, 0, 0, 0, 0, 0, 0, 0, 0, 0, 0, 0, 0, 0]);

    buffer.write!Double(Double.two, 8);
    assert(buffer == [64, 64, 0, 0, 0, 0, 0, 0, 64, 57, 0, 0, 0, 0, 0, 0]);

    size_t index = 0;
    buffer.write!Double(Double.two, &index);
    assert(buffer == [64, 57, 0, 0, 0, 0, 0, 0, 64, 57, 0, 0, 0, 0, 0, 0]);
    assert(index == 8);

    buffer.write!Double(Double.one, &index);
    assert(buffer == [64, 57, 0, 0, 0, 0, 0, 0, 64, 64, 0, 0, 0, 0, 0, 0]);
    assert(index == 16);
}

/// enum - real
@system unittest
{
    ubyte[] buffer = [0, 0, 0, 0, 0, 0, 0, 0, 0, 0, 0, 0, 0, 0, 0, 0];

    enum Real: real
    {
        one = 32.0,
        two = 25.0
    }

    static assert(!__traits(compiles, buffer.write!Real(Real.one)));
}


/++
    Takes an integral value, converts it to the given endianness, and appends
    it to the given range of `ubyte`s (using `put`) as a sequence of
    `T.sizeof` `ubyte`s starting at index. `hasSlicing!R` must be
    `true`.

    Params:
        T     = The integral type to convert the first `T.sizeof` bytes to.
        endianness = The endianness to write the bytes in.
        range = The range to _append to.
        value = The value to _append.
  +/
void append(T, Endian endianness = Endian.bigEndian, R)(R range, const T value)
if (canSwapEndianness!T && isOutputRange!(R, ubyte))
{
    static if (endianness == Endian.bigEndian)
        immutable bytes = nativeToBigEndian!T(value);
    else
        immutable bytes = nativeToLittleEndian!T(value);

    put(range, bytes[]);
}

///
@safe unittest
{
    import std.array;
    auto buffer = appender!(const ubyte[])();
    buffer.append!ushort(261);
    assert(buffer.data == [1, 5]);

    buffer.append!uint(369700095u);
    assert(buffer.data == [1, 5, 22, 9, 44, 255]);

    buffer.append!ubyte(8);
    assert(buffer.data == [1, 5, 22, 9, 44, 255, 8]);
}

/// bool
@safe unittest
{
    import std.array : appender;
    auto buffer = appender!(const ubyte[])();

    buffer.append!bool(true);
    assert(buffer.data == [1]);

    buffer.append!bool(false);
    assert(buffer.data == [1, 0]);
}

/// char wchar dchar
@safe unittest
{
    import std.array : appender;
    auto buffer = appender!(const ubyte[])();

    buffer.append!char('a');
    assert(buffer.data == [97]);

    buffer.append!char('b');
    assert(buffer.data == [97, 98]);

    buffer.append!wchar('ą');
    assert(buffer.data == [97, 98, 1, 5]);

    buffer.append!dchar('ą');
        assert(buffer.data == [97, 98, 1, 5, 0, 0, 1, 5]);
}

/// float double
@safe unittest
{
    import std.array : appender;
    auto buffer = appender!(const ubyte[])();

    buffer.append!float(32.0f);
    assert(buffer.data == [66, 0, 0, 0]);

    buffer.append!double(32.0);
    assert(buffer.data == [66, 0, 0, 0, 64, 64, 0, 0, 0, 0, 0, 0]);
}

/// enum
@safe unittest
{
    import std.array : appender;
    auto buffer = appender!(const ubyte[])();

    enum Foo
    {
        one = 10,
        two = 20,
        three = 30
    }

    buffer.append!Foo(Foo.one);
    assert(buffer.data == [0, 0, 0, 10]);

    buffer.append!Foo(Foo.two);
    assert(buffer.data == [0, 0, 0, 10, 0, 0, 0, 20]);

    buffer.append!Foo(Foo.three);
    assert(buffer.data == [0, 0, 0, 10, 0, 0, 0, 20, 0, 0, 0, 30]);
}

/// enum - bool
@safe unittest
{
    import std.array : appender;
    auto buffer = appender!(const ubyte[])();

    enum Bool: bool
    {
        bfalse = false,
        btrue = true,
    }

    buffer.append!Bool(Bool.btrue);
    assert(buffer.data == [1]);

    buffer.append!Bool(Bool.bfalse);
    assert(buffer.data == [1, 0]);

    buffer.append!Bool(Bool.btrue);
    assert(buffer.data == [1, 0, 1]);
}

/// enum - float
@safe unittest
{
    import std.array : appender;
    auto buffer = appender!(const ubyte[])();

    enum Float: float
    {
        one = 32.0f,
        two = 25.0f
    }

    buffer.append!Float(Float.one);
    assert(buffer.data == [66, 0, 0, 0]);

    buffer.append!Float(Float.two);
    assert(buffer.data == [66, 0, 0, 0, 65, 200, 0, 0]);
}

/// enum - double
@safe unittest
{
    import std.array : appender;
    auto buffer = appender!(const ubyte[])();

    enum Double: double
    {
        one = 32.0,
        two = 25.0
    }

    buffer.append!Double(Double.one);
    assert(buffer.data == [64, 64, 0, 0, 0, 0, 0, 0]);

    buffer.append!Double(Double.two);
    assert(buffer.data == [64, 64, 0, 0, 0, 0, 0, 0, 64, 57, 0, 0, 0, 0, 0, 0]);
}

/// enum - real
@safe unittest
{
    import std.array : appender;
    auto buffer = appender!(const ubyte[])();

    enum Real: real
    {
        one = 32.0,
        two = 25.0
    }

    static assert(!__traits(compiles, buffer.append!Real(Real.one)));
}

@system unittest
{
    import std.array;
    import std.format : format;
    import std.meta : AliasSeq;
    static foreach (endianness; [Endian.bigEndian, Endian.littleEndian])
    {{
        auto toWrite = appender!(ubyte[])();
        alias Types = AliasSeq!(uint, int, long, ulong, short, ubyte, ushort, byte, uint);
        ulong[] values = [42, -11, long.max, 1098911981329L, 16, 255, 19012, 2, 17];
        assert(Types.length == values.length);

        size_t index = 0;
        size_t length = 0;
        static foreach (T; Types)
        {
            toWrite.append!(T, endianness)(cast(T) values[index++]);
            length += T.sizeof;
        }

        auto toRead = toWrite.data;
        assert(toRead.length == length);

        index = 0;
        static foreach (T; Types)
        {
            assert(toRead.peek!(T, endianness)() == values[index], format("Failed Index: %s", index));
            assert(toRead.peek!(T, endianness)(0) == values[index], format("Failed Index: %s", index));
            assert(toRead.length == length,
                   format("Failed Index [%s], Actual Length: %s", index, toRead.length));
            assert(toRead.read!(T, endianness)() == values[index], format("Failed Index: %s", index));
            length -= T.sizeof;
            assert(toRead.length == length,
                   format("Failed Index [%s], Actual Length: %s", index, toRead.length));
            ++index;
        }
        assert(toRead.empty);
    }}
}

/**
Counts the number of set bits in the binary representation of `value`.
For signed integers, the sign bit is included in the count.
*/
private uint countBitsSet(T)(const T value) @nogc pure nothrow
if (isIntegral!T)
{
    static if (T.sizeof == 8)
    {
        import core.bitop : popcnt;
        const c = popcnt(cast(ulong) value);
    }
    else static if (T.sizeof == 4)
    {
        import core.bitop : popcnt;
        const c = popcnt(cast(uint) value);
    }
    // http://graphics.stanford.edu/~seander/bithacks.html#CountBitsSetParallel
    else static if (T.sizeof == 2)
    {
        uint c = value - ((value >> 1) & 0x5555);
        c = ((c >> 2) & 0x3333) + (c & 0X3333);
        c = ((c >> 4) + c) & 0x0F0F;
        c = ((c >> 8) + c) & 0x00FF;
    }
    else static if (T.sizeof == 1)
    {
        uint c = value - ((value >> 1) & 0x55);
        c = ((c >> 2) & 0x33) + (c & 0X33);
        c = ((c >> 4) + c) & 0x0F;
    }
    else
    {
        static assert(false, "countBitsSet only supports 1, 2, 4, or 8 byte sized integers.");
    }
    return cast(uint) c;
}

@safe unittest
{
    assert(countBitsSet(1) == 1);
    assert(countBitsSet(0) == 0);
    assert(countBitsSet(int.min) == 1);
    assert(countBitsSet(uint.max) == 32);
}

@safe unittest
{
    import std.meta;
    static foreach (T; AliasSeq!(byte, ubyte, short, ushort, int, uint, long, ulong))
    {
        assert(countBitsSet(cast(T) 0) == 0);
        assert(countBitsSet(cast(T) 1) == 1);
        assert(countBitsSet(cast(T) 2) == 1);
        assert(countBitsSet(cast(T) 3) == 2);
        assert(countBitsSet(cast(T) 4) == 1);
        assert(countBitsSet(cast(T) 5) == 2);
        assert(countBitsSet(cast(T) 127) == 7);
        static if (isSigned!T)
        {
            assert(countBitsSet(cast(T)-1) == 8 * T.sizeof);
            assert(countBitsSet(T.min) == 1);
        }
        else
        {
            assert(countBitsSet(T.max) == 8 * T.sizeof);
        }
        // Check CTFE compiles.
        static assert(countBitsSet(cast(T) 1) == 1);
    }
    assert(countBitsSet(1_000_000) == 7);
    foreach (i; 0 .. 63)
        assert(countBitsSet(1UL << i) == 1);
}

private struct BitsSet(T)
{
    static assert(T.sizeof <= 8, "bitsSet assumes T is no more than 64-bit.");

@nogc pure nothrow:

    this(T value, size_t startIndex = 0)
    {
        _value = value;
        // Further calculation is only valid and needed when the range is non-empty.
        if (!_value)
            return;

        import core.bitop : bsf;
        immutable trailingZerosCount = bsf(value);
        _value >>>= trailingZerosCount;
        _index = startIndex + trailingZerosCount;
    }

    @property size_t front()
    {
        return _index;
    }

    @property bool empty() const
    {
        return !_value;
    }

    void popFront()
    {
        assert(_value, "Cannot call popFront on empty range.");

        _value >>>= 1;
        // Further calculation is only valid and needed when the range is non-empty.
        if (!_value)
            return;

        import core.bitop : bsf;
        immutable trailingZerosCount = bsf(_value);
        _value >>>= trailingZerosCount;
        _index += trailingZerosCount + 1;
    }

    @property auto save()
    {
        return this;
    }

    @property size_t length()
    {
        return countBitsSet(_value);
    }

    private T _value;
    private size_t _index;
}

/**
Range that iterates the indices of the set bits in `value`.
Index 0 corresponds to the least significant bit.
For signed integers, the highest index corresponds to the sign bit.
*/
auto bitsSet(T)(const T value) @nogc pure nothrow
if (isIntegral!T)
{
    return BitsSet!T(value);
}

///
@safe unittest
{
    import std.algorithm.comparison : equal;
    import std.range : iota;

    assert(bitsSet(1).equal([0]));
    assert(bitsSet(5).equal([0, 2]));
    assert(bitsSet(-1).equal(iota(32)));
    assert(bitsSet(int.min).equal([31]));
}

@safe unittest
{
    import std.algorithm.comparison : equal;
    import std.range : iota;

    import std.meta;
    static foreach (T; AliasSeq!(byte, ubyte, short, ushort, int, uint, long, ulong))
    {
        assert(bitsSet(cast(T) 0).empty);
        assert(bitsSet(cast(T) 1).equal([0]));
        assert(bitsSet(cast(T) 2).equal([1]));
        assert(bitsSet(cast(T) 3).equal([0, 1]));
        assert(bitsSet(cast(T) 4).equal([2]));
        assert(bitsSet(cast(T) 5).equal([0, 2]));
        assert(bitsSet(cast(T) 127).equal(iota(7)));
        static if (isSigned!T)
        {
            assert(bitsSet(cast(T)-1).equal(iota(8 * T.sizeof)));
            assert(bitsSet(T.min).equal([8 * T.sizeof - 1]));
        }
        else
        {
            assert(bitsSet(T.max).equal(iota(8 * T.sizeof)));
        }
    }
    assert(bitsSet(1_000_000).equal([6, 9, 14, 16, 17, 18, 19]));
    foreach (i; 0 .. 63)
        assert(bitsSet(1UL << i).equal([i]));
}<|MERGE_RESOLUTION|>--- conflicted
+++ resolved
@@ -1355,11 +1355,7 @@
     /**********************************************
      * Counts all the set bits in the `BitArray`
      */
-<<<<<<< HEAD
-    size_t count() const
-=======
     size_t count() const @nogc pure nothrow
->>>>>>> f0e03bf6
     {
         if (_ptr)
         {
