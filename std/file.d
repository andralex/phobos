--- conflicted
+++ resolved
@@ -2463,23 +2463,6 @@
 
 version(Posix) unittest
 {
-<<<<<<< HEAD
-    auto d = deleteme ~ ".dir/a/b/c/d/e/f/g";
-    enforce(collectException(mkdir(d)));
-    mkdirRecurse(d);
-    core.sys.posix.unistd.symlink(toStringz(deleteme ~ ".dir/a/b/c"),
-            toStringz(deleteme ~ ".dir/link"));
-    rmdirRecurse(deleteme ~ ".dir/link");
-    enforce(exists(d));
-    rmdirRecurse(deleteme ~ ".dir");
-    enforce(!exists(deleteme ~ ".dir"));
-
-    d = deleteme ~ ".dir/a/b/c/d/e/f/g";
-    mkdirRecurse(d);
-    std.process.system("ln -sf " ~ deleteme ~ ".dir/a/b/c " ~ deleteme ~ ".dir/link");
-    rmdirRecurse(deleteme ~ ".dir");
-    enforce(!exists(deleteme ~ ".dir"));
-=======
     collectException(rmdirRecurse(deleteme));
     auto d = deleteme~"/a/b/c/d/e/f/g";
     enforce(collectException(mkdir(d)));
@@ -2496,7 +2479,6 @@
     std.process.system("ln -sf "~deleteme~"/a/b/c /tmp/"~deleteme~"/link");
     rmdirRecurse(deleteme);
     enforce(!exists(deleteme));
->>>>>>> 2a8f2813
 }
 
 unittest
