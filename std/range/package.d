// Written in the D programming language.

/**
This module defines the notion of a range. Ranges generalize the concept of
arrays, lists, or anything that involves sequential access. This abstraction
enables the same set of algorithms (see $(MREF std, algorithm)) to be used
with a vast variety of different concrete types. For example,
a linear search algorithm such as $(REF find, std, algorithm, searching)
works not just for arrays, but for linked-lists, input files,
incoming network data, etc.

Guides:

There are many articles available that can bolster understanding ranges:

$(UL
    $(LI Ali Çehreli's $(HTTP ddili.org/ders/d.en/ranges.html, tutorial on _ranges)
        for the basics of working with and creating range-based code.)
    $(LI Jonathan M. Davis $(LINK2 http://dconf.org/2015/talks/davis.html, $(I Introduction to Ranges))
        talk at DConf 2015 a vivid introduction from its core constructs to practical advice.)
    $(LI The DLang Tour's $(LINK2 http://tour.dlang.org/tour/en/basics/ranges, chapter on ranges)
        for an interactive introduction.)
    $(LI H. S. Teoh's $(LINK2 http://wiki.dlang.org/Component_programming_with_ranges, tutorial on
        component programming with ranges) for a real-world showcase of the influence
        of _range-based programming on complex algorithms.)
    $(LI Andrei Alexandrescu's article
        $(LINK2 http://www.informit.com/articles/printerfriendly.aspx?p=1407357$(AMP)rll=1,
        $(I On Iteration)) for conceptual aspect of ranges and the motivation
    )
)

Submodules:

This module has two submodules:

The $(MREF std, _range, primitives) submodule
provides basic _range functionality. It defines several templates for testing
whether a given object is a _range, what kind of _range it is, and provides
some common _range operations.

The $(MREF std, _range, interfaces) submodule
provides object-based interfaces for working with ranges via runtime
polymorphism.

The remainder of this module provides a rich set of _range creation and
composition templates that let you construct new ranges out of existing ranges:


$(SCRIPT inhibitQuickIndex = 1;)
$(BOOKTABLE ,
    $(TR $(TD $(LREF chain))
        $(TD Concatenates several ranges into a single _range.
    ))
    $(TR $(TD $(LREF choose))
        $(TD Chooses one of two ranges at runtime based on a boolean condition.
    ))
    $(TR $(TD $(LREF chooseAmong))
        $(TD Chooses one of several ranges at runtime based on an index.
    ))
    $(TR $(TD $(LREF chunks))
        $(TD Creates a _range that returns fixed-size chunks of the original
        _range.
    ))
    $(TR $(TD $(LREF cycle))
        $(TD Creates an infinite _range that repeats the given forward _range
        indefinitely. Good for implementing circular buffers.
    ))
    $(TR $(TD $(LREF drop))
        $(TD Creates the _range that results from discarding the first $(I n)
        elements from the given _range.
    ))
    $(TR $(TD $(LREF dropBack))
        $(TD Creates the _range that results from discarding the last $(I n)
        elements from the given _range.
    ))
    $(TR $(TD $(LREF dropExactly))
        $(TD Creates the _range that results from discarding exactly $(I n)
        of the first elements from the given _range.
    ))
    $(TR $(TD $(LREF dropBackExactly))
        $(TD Creates the _range that results from discarding exactly $(I n)
        of the last elements from the given _range.
    ))
    $(TR $(TD $(LREF dropOne))
        $(TD Creates the _range that results from discarding
        the first element from the given _range.
    ))
    $(TR $(TD $(D $(LREF dropBackOne)))
        $(TD Creates the _range that results from discarding
        the last element from the given _range.
    ))
    $(TR $(TD $(LREF enumerate))
        $(TD Iterates a _range with an attached index variable.
    ))
    $(TR $(TD $(LREF evenChunks))
        $(TD Creates a _range that returns a number of chunks of
        approximately equal length from the original _range.
    ))
    $(TR $(TD $(LREF frontTransversal))
        $(TD Creates a _range that iterates over the first elements of the
        given ranges.
    ))
    $(TR $(TD $(LREF generate))
        $(TD Creates a _range by successive calls to a given function. This
        allows to create ranges as a single delegate.
    ))
    $(TR $(TD $(LREF indexed))
        $(TD Creates a _range that offers a view of a given _range as though
        its elements were reordered according to a given _range of indices.
    ))
    $(TR $(TD $(LREF iota))
        $(TD Creates a _range consisting of numbers between a starting point
        and ending point, spaced apart by a given interval.
    ))
    $(TR $(TD $(LREF lockstep))
        $(TD Iterates $(I n) _ranges in lockstep, for use in a $(D foreach)
        loop. Similar to $(D zip), except that $(D lockstep) is designed
        especially for $(D foreach) loops.
    ))
    $(TR $(TD $(LREF NullSink))
        $(TD An output _range that discards the data it receives.
    ))
    $(TR $(TD $(LREF only))
        $(TD Creates a _range that iterates over the given arguments.
    ))
    $(TR $(TD $(LREF padLeft))
        $(TD Pads a _range to a specified length by adding a given element to
        the front of the _range. Is lazy if the _range has a known length.
    ))
    $(TR $(TD $(LREF padRight))
        $(TD Lazily pads a _range to a specified length by adding a given element to
        the back of the _range.
    ))
    $(TR $(TD $(LREF radial))
        $(TD Given a random-access _range and a starting point, creates a
        _range that alternately returns the next left and next right element to
        the starting point.
    ))
    $(TR $(TD $(LREF recurrence))
        $(TD Creates a forward _range whose values are defined by a
        mathematical recurrence relation.
    ))
    $(TR $(TD $(LREF refRange))
        $(TD Pass a _range by reference. Both the original _range and the RefRange
        will always have the exact same elements.
        Any operation done on one will affect the other.
    ))
    $(TR $(TD $(LREF repeat))
        $(TD Creates a _range that consists of a single element repeated $(I n)
        times, or an infinite _range repeating that element indefinitely.
    ))
    $(TR $(TD $(LREF retro))
        $(TD Iterates a bidirectional _range backwards.
    ))
    $(TR $(TD $(LREF roundRobin))
        $(TD Given $(I n) ranges, creates a new _range that return the $(I n)
        first elements of each _range, in turn, then the second element of each
        _range, and so on, in a round-robin fashion.
    ))
    $(TR $(TD $(LREF sequence))
        $(TD Similar to $(D recurrence), except that a random-access _range is
        created.
    ))
    $(COMMENT Explicitly undocumented to delay the release until 2.076
    $(TR $(TD $(D $(LREF slide)))
        $(TD Creates a _range that returns a fixed-size sliding window
        over the original _range. Unlike chunks,
        it advances a configurable number of items at a time,
        not one chunk at a time.
    ))
    )
    $(TR $(TD $(LREF stride))
        $(TD Iterates a _range with stride $(I n).
    ))
    $(TR $(TD $(LREF tail))
        $(TD Return a _range advanced to within $(D n) elements of the end of
        the given _range.
    ))
    $(TR $(TD $(LREF take))
        $(TD Creates a sub-_range consisting of only up to the first $(I n)
        elements of the given _range.
    ))
    $(TR $(TD $(LREF takeExactly))
        $(TD Like $(D take), but assumes the given _range actually has $(I n)
        elements, and therefore also defines the $(D length) property.
    ))
    $(TR $(TD $(LREF takeNone))
        $(TD Creates a random-access _range consisting of zero elements of the
        given _range.
    ))
    $(TR $(TD $(LREF takeOne))
        $(TD Creates a random-access _range consisting of exactly the first
        element of the given _range.
    ))
    $(TR $(TD $(LREF tee))
        $(TD Creates a _range that wraps a given _range, forwarding along
        its elements while also calling a provided function with each element.
    ))
    $(TR $(TD $(LREF transposed))
        $(TD Transposes a _range of ranges.
    ))
    $(TR $(TD $(LREF transversal))
        $(TD Creates a _range that iterates over the $(I n)'th elements of the
        given random-access ranges.
    ))
    $(TR $(TD $(LREF zip))
        $(TD Given $(I n) _ranges, creates a _range that successively returns a
        tuple of all the first elements, a tuple of all the second elements,
        etc.
    ))
)

Sortedness:

Ranges whose elements are sorted afford better efficiency with certain
operations. For this, the $(LREF assumeSorted) function can be used to
construct a $(LREF SortedRange) from a pre-sorted _range. The $(REF
sort, std, algorithm, sorting) function also conveniently
returns a $(LREF SortedRange). $(LREF SortedRange) objects provide some additional
_range operations that take advantage of the fact that the _range is sorted.

Source: $(PHOBOSSRC std/_range/_package.d)

License: $(HTTP boost.org/LICENSE_1_0.txt, Boost License 1.0).

Authors: $(HTTP erdani.com, Andrei Alexandrescu), David Simcha, Jonathan M Davis,
and Jack Stouffer. Credit for some of the ideas in building this module goes
to $(HTTP fantascienza.net/leonardo/so/, Leonardo Maffi).
 */
module std.range;

public import std.array;
public import std.range.interfaces;
public import std.range.primitives;
public import std.typecons : Flag, Yes, No;

import std.meta; // allSatisfy, staticMap
import std.traits; // CommonType, isCallable, isFloatingPoint, isIntegral,
    // isPointer, isSomeFunction, isStaticArray, Unqual


/**
Iterates a bidirectional range backwards. The original range can be
accessed by using the $(D source) property. Applying retro twice to
the same range yields the original range.

Params:
    r = the bidirectional range to iterate backwards

Returns:
    A bidirectional range with length if `r` also provides a length. Or,
    if `r` is a random access range, then the return value will be random
    access as well.
See_Also:
    $(REF reverse, std,algorithm,mutation) for mutating the source range directly.
 */
auto retro(Range)(Range r)
if (isBidirectionalRange!(Unqual!Range))
{
    // Check for retro(retro(r)) and just return r in that case
    static if (is(typeof(retro(r.source)) == Range))
    {
        return r.source;
    }
    else
    {
        static struct Result()
        {
            private alias R = Unqual!Range;

            // User code can get and set source, too
            R source;

            static if (hasLength!R)
            {
                size_t retroIndex(size_t n)
                {
                    return source.length - n - 1;
                }
            }

        public:
            alias Source = R;

            @property bool empty() { return source.empty; }
            @property auto save()
            {
                return Result(source.save);
            }
            @property auto ref front() { return source.back; }
            void popFront() { source.popBack(); }
            @property auto ref back() { return source.front; }
            void popBack() { source.popFront(); }

            static if (is(typeof(source.moveBack())))
            {
                ElementType!R moveFront()
                {
                    return source.moveBack();
                }
            }

            static if (is(typeof(source.moveFront())))
            {
                ElementType!R moveBack()
                {
                    return source.moveFront();
                }
            }

            static if (hasAssignableElements!R)
            {
                @property void front(ElementType!R val)
                {
                    source.back = val;
                }

                @property void back(ElementType!R val)
                {
                    source.front = val;
                }
            }

            static if (isRandomAccessRange!(R) && hasLength!(R))
            {
                auto ref opIndex(size_t n) { return source[retroIndex(n)]; }

                static if (hasAssignableElements!R)
                {
                    void opIndexAssign(ElementType!R val, size_t n)
                    {
                        source[retroIndex(n)] = val;
                    }
                }

                static if (is(typeof(source.moveAt(0))))
                {
                    ElementType!R moveAt(size_t index)
                    {
                        return source.moveAt(retroIndex(index));
                    }
                }

                static if (hasSlicing!R)
                    typeof(this) opSlice(size_t a, size_t b)
                    {
                        return typeof(this)(source[source.length - b .. source.length - a]);
                    }
            }

            static if (hasLength!R)
            {
                @property auto length()
                {
                    return source.length;
                }

                alias opDollar = length;
            }
        }

        return Result!()(r);
    }
}


///
pure @safe nothrow @nogc unittest
{
    import std.algorithm.comparison : equal;
    int[5] a = [ 1, 2, 3, 4, 5 ];
    int[5] b = [ 5, 4, 3, 2, 1 ];
    assert(equal(retro(a[]), b[]));
    assert(retro(a[]).source is a[]);
    assert(retro(retro(a[])) is a[]);
}

pure @safe nothrow unittest
{
    import std.algorithm.comparison : equal;
    static assert(isBidirectionalRange!(typeof(retro("hello"))));
    int[] a;
    static assert(is(typeof(a) == typeof(retro(retro(a)))));
    assert(retro(retro(a)) is a);
    static assert(isRandomAccessRange!(typeof(retro([1, 2, 3]))));
    void test(int[] input, int[] witness)
    {
        auto r = retro(input);
        assert(r.front == witness.front);
        assert(r.back == witness.back);
        assert(equal(r, witness));
    }
    test([ 1 ], [ 1 ]);
    test([ 1, 2 ], [ 2, 1 ]);
    test([ 1, 2, 3 ], [ 3, 2, 1 ]);
    test([ 1, 2, 3, 4 ], [ 4, 3, 2, 1 ]);
    test([ 1, 2, 3, 4, 5 ], [ 5, 4, 3, 2, 1 ]);
    test([ 1, 2, 3, 4, 5, 6 ], [ 6, 5, 4, 3, 2, 1 ]);

    immutable foo = [1,2,3].idup;
    auto r = retro(foo);
    assert(equal(r, [3, 2, 1]));
}

pure @safe nothrow unittest
{
    import std.internal.test.dummyrange : AllDummyRanges, propagatesRangeType,
        ReturnBy;

    foreach (DummyType; AllDummyRanges)
    {
        static if (!isBidirectionalRange!DummyType)
        {
            static assert(!__traits(compiles, Retro!DummyType));
        }
        else
        {
            DummyType dummyRange;
            dummyRange.reinit();

            auto myRetro = retro(dummyRange);
            static assert(propagatesRangeType!(typeof(myRetro), DummyType));
            assert(myRetro.front == 10);
            assert(myRetro.back == 1);
            assert(myRetro.moveFront() == 10);
            assert(myRetro.moveBack() == 1);

            static if (isRandomAccessRange!DummyType && hasLength!DummyType)
            {
                assert(myRetro[0] == myRetro.front);
                assert(myRetro.moveAt(2) == 8);

                static if (DummyType.r == ReturnBy.Reference)
                {
                    {
                        myRetro[9]++;
                        scope(exit) myRetro[9]--;
                        assert(dummyRange[0] == 2);
                        myRetro.front++;
                        scope(exit) myRetro.front--;
                        assert(myRetro.front == 11);
                        myRetro.back++;
                        scope(exit) myRetro.back--;
                        assert(myRetro.back == 3);
                    }

                    {
                        myRetro.front = 0xFF;
                        scope(exit) myRetro.front = 10;
                        assert(dummyRange.back == 0xFF);

                        myRetro.back = 0xBB;
                        scope(exit) myRetro.back = 1;
                        assert(dummyRange.front == 0xBB);

                        myRetro[1] = 11;
                        scope(exit) myRetro[1] = 8;
                        assert(dummyRange[8] == 11);
                    }
                }
            }
        }
    }
}

pure @safe nothrow @nogc unittest
{
    import std.algorithm.comparison : equal;
    auto LL = iota(1L, 4L);
    auto r = retro(LL);
    long[3] excepted = [3, 2, 1];
    assert(equal(r, excepted[]));
}

// Issue 12662
pure @safe nothrow @nogc unittest
{
    int[3] src = [1,2,3];
    int[] data = src[];
    foreach_reverse (x; data) {}
    foreach (x; data.retro) {}
}


/**
Iterates range $(D r) with stride $(D n). If the range is a
random-access range, moves by indexing into the range; otherwise,
moves by successive calls to $(D popFront). Applying stride twice to
the same range results in a stride with a step that is the
product of the two applications. It is an error for $(D n) to be 0.

Params:
    r = the input range to stride over
    n = the number of elements to skip over

Returns:
    At minimum, an input range. The resulting range will adopt the
    range primitives of the underlying range as long as
    $(REF hasLength, std,range,primitives) is `true`.
 */
auto stride(Range)(Range r, size_t n)
if (isInputRange!(Unqual!Range))
in
{
    assert(n != 0, "stride cannot have step zero.");
}
body
{
    import std.algorithm.comparison : min;

    static if (is(typeof(stride(r.source, n)) == Range))
    {
        // stride(stride(r, n1), n2) is stride(r, n1 * n2)
        return stride(r.source, r._n * n);
    }
    else
    {
        static struct Result
        {
            private alias R = Unqual!Range;
            public R source;
            private size_t _n;

            // Chop off the slack elements at the end
            static if (hasLength!R &&
                    (isRandomAccessRange!R && hasSlicing!R
                            || isBidirectionalRange!R))
                private void eliminateSlackElements()
                {
                    auto slack = source.length % _n;

                    if (slack)
                    {
                        slack--;
                    }
                    else if (!source.empty)
                    {
                        slack = min(_n, source.length) - 1;
                    }
                    else
                    {
                        slack = 0;
                    }
                    if (!slack) return;
                    static if (isRandomAccessRange!R && hasLength!R && hasSlicing!R)
                    {
                        source = source[0 .. source.length - slack];
                    }
                    else static if (isBidirectionalRange!R)
                    {
                        foreach (i; 0 .. slack)
                        {
                            source.popBack();
                        }
                    }
                }

            static if (isForwardRange!R)
            {
                @property auto save()
                {
                    return Result(source.save, _n);
                }
            }

            static if (isInfinite!R)
            {
                enum bool empty = false;
            }
            else
            {
                @property bool empty()
                {
                    return source.empty;
                }
            }

            @property auto ref front()
            {
                return source.front;
            }

            static if (is(typeof(.moveFront(source))))
            {
                ElementType!R moveFront()
                {
                    return source.moveFront();
                }
            }

            static if (hasAssignableElements!R)
            {
                @property void front(ElementType!R val)
                {
                    source.front = val;
                }
            }

            void popFront()
            {
                source.popFrontN(_n);
            }

            static if (isBidirectionalRange!R && hasLength!R)
            {
                void popBack()
                {
                    popBackN(source, _n);
                }

                @property auto ref back()
                {
                    eliminateSlackElements();
                    return source.back;
                }

                static if (is(typeof(.moveBack(source))))
                {
                    ElementType!R moveBack()
                    {
                        eliminateSlackElements();
                        return source.moveBack();
                    }
                }

                static if (hasAssignableElements!R)
                {
                    @property void back(ElementType!R val)
                    {
                        eliminateSlackElements();
                        source.back = val;
                    }
                }
            }

            static if (isRandomAccessRange!R && hasLength!R)
            {
                auto ref opIndex(size_t n)
                {
                    return source[_n * n];
                }

                /**
                   Forwards to $(D moveAt(source, n)).
                */
                static if (is(typeof(source.moveAt(0))))
                {
                    ElementType!R moveAt(size_t n)
                    {
                        return source.moveAt(_n * n);
                    }
                }

                static if (hasAssignableElements!R)
                {
                    void opIndexAssign(ElementType!R val, size_t n)
                    {
                        source[_n * n] = val;
                    }
                }
            }

            static if (hasSlicing!R && hasLength!R)
                typeof(this) opSlice(size_t lower, size_t upper)
                {
                    assert(upper >= lower && upper <= length);
                    immutable translatedUpper = (upper == 0) ? 0 :
                        (upper * _n - (_n - 1));
                    immutable translatedLower = min(lower * _n, translatedUpper);

                    assert(translatedLower <= translatedUpper);

                    return typeof(this)(source[translatedLower .. translatedUpper], _n);
                }

            static if (hasLength!R)
            {
                @property auto length()
                {
                    return (source.length + _n - 1) / _n;
                }

                alias opDollar = length;
            }
        }
        return Result(r, n);
    }
}

///
pure @safe nothrow unittest
{
    import std.algorithm.comparison : equal;

    int[] a = [ 1, 2, 3, 4, 5, 6, 7, 8, 9, 10, 11 ];
    assert(equal(stride(a, 3), [ 1, 4, 7, 10 ][]));
    assert(stride(stride(a, 2), 3) == stride(a, 6));
}

pure @safe nothrow @nogc unittest
{
    import std.algorithm.comparison : equal;

    int[4] testArr = [1,2,3,4];
    static immutable result = [1, 3];
    assert(equal(testArr[].stride(2), result));
}

debug pure nothrow @system unittest
{//check the contract
    int[4] testArr = [1,2,3,4];
    bool passed = false;
    scope (success) assert(passed);
    import core.exception : AssertError;
    //std.exception.assertThrown won't do because it can't infer nothrow
    // @@@BUG@@@ 12647
    try
    {
        auto unused = testArr[].stride(0);
    }
    catch (AssertError unused)
    {
        passed = true;
    }
}

pure @safe nothrow unittest
{
    import std.algorithm.comparison : equal;
    import std.internal.test.dummyrange : AllDummyRanges, propagatesRangeType,
        ReturnBy;

    static assert(isRandomAccessRange!(typeof(stride([1, 2, 3], 2))));
    void test(size_t n, int[] input, int[] witness)
    {
        assert(equal(stride(input, n), witness));
    }
    test(1, [], []);
    int[] arr = [ 1, 2, 3, 4, 5, 6, 7, 8, 9, 10 ];
    assert(stride(stride(arr, 2), 3) is stride(arr, 6));
    test(1, arr, arr);
    test(2, arr, [1, 3, 5, 7, 9]);
    test(3, arr, [1, 4, 7, 10]);
    test(4, arr, [1, 5, 9]);

    // Test slicing.
    auto s1 = stride(arr, 1);
    assert(equal(s1[1 .. 4], [2, 3, 4]));
    assert(s1[1 .. 4].length == 3);
    assert(equal(s1[1 .. 5], [2, 3, 4, 5]));
    assert(s1[1 .. 5].length == 4);
    assert(s1[0 .. 0].empty);
    assert(s1[3 .. 3].empty);
    // assert(s1[$ .. $].empty);
    assert(s1[s1.opDollar .. s1.opDollar].empty);

    auto s2 = stride(arr, 2);
    assert(equal(s2[0 .. 2], [1,3]));
    assert(s2[0 .. 2].length == 2);
    assert(equal(s2[1 .. 5], [3, 5, 7, 9]));
    assert(s2[1 .. 5].length == 4);
    assert(s2[0 .. 0].empty);
    assert(s2[3 .. 3].empty);
    // assert(s2[$ .. $].empty);
    assert(s2[s2.opDollar .. s2.opDollar].empty);

    // Test fix for Bug 5035
    auto m = [1, 2, 3, 4, 1, 2, 3, 4, 1, 2, 3, 4]; // 3 rows, 4 columns
    auto col = stride(m, 4);
    assert(equal(col, [1, 1, 1]));
    assert(equal(retro(col), [1, 1, 1]));

    immutable int[] immi = [ 1, 2, 3 ];
    static assert(isRandomAccessRange!(typeof(stride(immi, 1))));

    // Check for infiniteness propagation.
    static assert(isInfinite!(typeof(stride(repeat(1), 3))));

    foreach (DummyType; AllDummyRanges)
    {
        DummyType dummyRange;
        dummyRange.reinit();

        auto myStride = stride(dummyRange, 4);

        // Should fail if no length and bidirectional b/c there's no way
        // to know how much slack we have.
        static if (hasLength!DummyType || !isBidirectionalRange!DummyType)
        {
            static assert(propagatesRangeType!(typeof(myStride), DummyType));
        }
        assert(myStride.front == 1);
        assert(myStride.moveFront() == 1);
        assert(equal(myStride, [1, 5, 9]));

        static if (hasLength!DummyType)
        {
            assert(myStride.length == 3);
        }

        static if (isBidirectionalRange!DummyType && hasLength!DummyType)
        {
            assert(myStride.back == 9);
            assert(myStride.moveBack() == 9);
        }

        static if (isRandomAccessRange!DummyType && hasLength!DummyType)
        {
            assert(myStride[0] == 1);
            assert(myStride[1] == 5);
            assert(myStride.moveAt(1) == 5);
            assert(myStride[2] == 9);

            static assert(hasSlicing!(typeof(myStride)));
        }

        static if (DummyType.r == ReturnBy.Reference)
        {
            // Make sure reference is propagated.

            {
                myStride.front++;
                scope(exit) myStride.front--;
                assert(dummyRange.front == 2);
            }
            {
                myStride.front = 4;
                scope(exit) myStride.front = 1;
                assert(dummyRange.front == 4);
            }

            static if (isBidirectionalRange!DummyType && hasLength!DummyType)
            {
                {
                    myStride.back++;
                    scope(exit) myStride.back--;
                    assert(myStride.back == 10);
                }
                {
                    myStride.back = 111;
                    scope(exit) myStride.back = 9;
                    assert(myStride.back == 111);
                }

                static if (isRandomAccessRange!DummyType)
                {
                    {
                        myStride[1]++;
                        scope(exit) myStride[1]--;
                        assert(dummyRange[4] == 6);
                    }
                    {
                        myStride[1] = 55;
                        scope(exit) myStride[1] = 5;
                        assert(dummyRange[4] == 55);
                    }
                }
            }
        }
    }
}

pure @safe nothrow unittest
{
    import std.algorithm.comparison : equal;

    auto LL = iota(1L, 10L);
    auto s = stride(LL, 3);
    assert(equal(s, [1L, 4L, 7L]));
}

/**
Spans multiple ranges in sequence. The function $(D chain) takes any
number of ranges and returns a $(D Chain!(R1, R2,...)) object. The
ranges may be different, but they must have the same element type. The
result is a range that offers the $(D front), $(D popFront), and $(D
empty) primitives. If all input ranges offer random access and $(D
length), $(D Chain) offers them as well.

If only one range is offered to $(D Chain) or $(D chain), the $(D
Chain) type exits the picture by aliasing itself directly to that
range's type.

Params:
    rs = the input ranges to chain together

Returns:
    An input range at minimum. If all of the ranges in `rs` provide
    a range primitive, the returned range will also provide that range
    primitive.

See_Also: $(LREF only) to chain values to a range
 */
auto chain(Ranges...)(Ranges rs)
if (Ranges.length > 0 &&
    allSatisfy!(isInputRange, staticMap!(Unqual, Ranges)) &&
    !is(CommonType!(staticMap!(ElementType, staticMap!(Unqual, Ranges))) == void))
{
    static if (Ranges.length == 1)
    {
        return rs[0];
    }
    else
    {
        static struct Result
        {
        private:
            alias R = staticMap!(Unqual, Ranges);
            alias RvalueElementType = CommonType!(staticMap!(.ElementType, R));
            private template sameET(A)
            {
                enum sameET = is(.ElementType!A == RvalueElementType);
            }

            enum bool allSameType = allSatisfy!(sameET, R);

            // This doesn't work yet
            static if (allSameType)
            {
                alias ElementType = ref RvalueElementType;
            }
            else
            {
                alias ElementType = RvalueElementType;
            }
            static if (allSameType && allSatisfy!(hasLvalueElements, R))
            {
                static ref RvalueElementType fixRef(ref RvalueElementType val)
                {
                    return val;
                }
            }
            else
            {
                static RvalueElementType fixRef(RvalueElementType val)
                {
                    return val;
                }
            }

            // This is the entire state
            R source;
            // TODO: use a vtable (or more) instead of linear iteration

        public:
            this(R input)
            {
                foreach (i, v; input)
                {
                    source[i] = v;
                }
            }

            import std.meta : anySatisfy;

            static if (anySatisfy!(isInfinite, R))
            {
                // Propagate infiniteness.
                enum bool empty = false;
            }
            else
            {
                @property bool empty()
                {
                    foreach (i, Unused; R)
                    {
                        if (!source[i].empty) return false;
                    }
                    return true;
                }
            }

            static if (allSatisfy!(isForwardRange, R))
                @property auto save()
                {
                    typeof(this) result = this;
                    foreach (i, Unused; R)
                    {
                        result.source[i] = result.source[i].save;
                    }
                    return result;
                }

            void popFront()
            {
                foreach (i, Unused; R)
                {
                    if (source[i].empty) continue;
                    source[i].popFront();
                    return;
                }
            }

            @property auto ref front()
            {
                foreach (i, Unused; R)
                {
                    if (source[i].empty) continue;
                    return fixRef(source[i].front);
                }
                assert(false);
            }

            static if (allSameType && allSatisfy!(hasAssignableElements, R))
            {
                // @@@BUG@@@
                //@property void front(T)(T v) if (is(T : RvalueElementType))

                @property void front(RvalueElementType v)
                {
                    foreach (i, Unused; R)
                    {
                        if (source[i].empty) continue;
                        source[i].front = v;
                        return;
                    }
                    assert(false);
                }
            }

            static if (allSatisfy!(hasMobileElements, R))
            {
                RvalueElementType moveFront()
                {
                    foreach (i, Unused; R)
                    {
                        if (source[i].empty) continue;
                        return source[i].moveFront();
                    }
                    assert(false);
                }
            }

            static if (allSatisfy!(isBidirectionalRange, R))
            {
                @property auto ref back()
                {
                    foreach_reverse (i, Unused; R)
                    {
                        if (source[i].empty) continue;
                        return fixRef(source[i].back);
                    }
                    assert(false);
                }

                void popBack()
                {
                    foreach_reverse (i, Unused; R)
                    {
                        if (source[i].empty) continue;
                        source[i].popBack();
                        return;
                    }
                }

                static if (allSatisfy!(hasMobileElements, R))
                {
                    RvalueElementType moveBack()
                    {
                        foreach_reverse (i, Unused; R)
                        {
                            if (source[i].empty) continue;
                            return source[i].moveBack();
                        }
                        assert(false);
                    }
                }

                static if (allSameType && allSatisfy!(hasAssignableElements, R))
                {
                    @property void back(RvalueElementType v)
                    {
                        foreach_reverse (i, Unused; R)
                        {
                            if (source[i].empty) continue;
                            source[i].back = v;
                            return;
                        }
                        assert(false);
                    }
                }
            }

            static if (allSatisfy!(hasLength, R))
            {
                @property size_t length()
                {
                    size_t result;
                    foreach (i, Unused; R)
                    {
                        result += source[i].length;
                    }
                    return result;
                }

                alias opDollar = length;
            }

            static if (allSatisfy!(isRandomAccessRange, R))
            {
                auto ref opIndex(size_t index)
                {
                    foreach (i, Range; R)
                    {
                        static if (isInfinite!(Range))
                        {
                            return source[i][index];
                        }
                        else
                        {
                            immutable length = source[i].length;
                            if (index < length) return fixRef(source[i][index]);
                            index -= length;
                        }
                    }
                    assert(false);
                }

                static if (allSatisfy!(hasMobileElements, R))
                {
                    RvalueElementType moveAt(size_t index)
                    {
                        foreach (i, Range; R)
                        {
                            static if (isInfinite!(Range))
                            {
                                return source[i].moveAt(index);
                            }
                            else
                            {
                                immutable length = source[i].length;
                                if (index < length) return source[i].moveAt(index);
                                index -= length;
                            }
                        }
                        assert(false);
                    }
                }

                static if (allSameType && allSatisfy!(hasAssignableElements, R))
                    void opIndexAssign(ElementType v, size_t index)
                    {
                        foreach (i, Range; R)
                        {
                            static if (isInfinite!(Range))
                            {
                                source[i][index] = v;
                            }
                            else
                            {
                                immutable length = source[i].length;
                                if (index < length)
                                {
                                    source[i][index] = v;
                                    return;
                                }
                                index -= length;
                            }
                        }
                        assert(false);
                    }
            }

            static if (allSatisfy!(hasLength, R) && allSatisfy!(hasSlicing, R))
                auto opSlice(size_t begin, size_t end)
                {
                    auto result = this;
                    foreach (i, Unused; R)
                    {
                        immutable len = result.source[i].length;
                        if (len < begin)
                        {
                            result.source[i] = result.source[i]
                                [len .. len];
                            begin -= len;
                        }
                        else
                        {
                            result.source[i] = result.source[i]
                                [begin .. len];
                            break;
                        }
                    }
                    auto cut = length;
                    cut = cut <= end ? 0 : cut - end;
                    foreach_reverse (i, Unused; R)
                    {
                        immutable len = result.source[i].length;
                        if (cut > len)
                        {
                            result.source[i] = result.source[i]
                                [0 .. 0];
                            cut -= len;
                        }
                        else
                        {
                            result.source[i] = result.source[i]
                                [0 .. len - cut];
                            break;
                        }
                    }
                    return result;
                }
        }
        return Result(rs);
    }
}

///
pure @safe nothrow unittest
{
    import std.algorithm.comparison : equal;

    int[] arr1 = [ 1, 2, 3, 4 ];
    int[] arr2 = [ 5, 6 ];
    int[] arr3 = [ 7 ];
    auto s = chain(arr1, arr2, arr3);
    assert(s.length == 7);
    assert(s[5] == 6);
    assert(equal(s, [1, 2, 3, 4, 5, 6, 7][]));
}

/**
 * Range primitives are carried over to the returned range if
 * all of the ranges provide them
 */
pure @safe nothrow unittest
{
    import std.algorithm.comparison : equal;
    import std.algorithm.sorting : sort;

    int[] arr1 = [5, 2, 8];
    int[] arr2 = [3, 7, 9];
    int[] arr3 = [1, 4, 6];

    // in-place sorting across all of the arrays
    auto s = arr1.chain(arr2, arr3).sort;

    assert(s.equal([1, 2, 3, 4, 5, 6, 7, 8, 9]));
    assert(arr1.equal([1, 2, 3]));
    assert(arr2.equal([4, 5, 6]));
    assert(arr3.equal([7, 8, 9]));
}

pure @safe nothrow unittest
{
    import std.algorithm.comparison : equal;
    import std.internal.test.dummyrange : AllDummyRanges, dummyLength,
                                          propagatesRangeType;

    {
        int[] arr1 = [ 1, 2, 3, 4 ];
        int[] arr2 = [ 5, 6 ];
        int[] arr3 = [ 7 ];
        int[] witness = [ 1, 2, 3, 4, 5, 6, 7 ];
        auto s1 = chain(arr1);
        static assert(isRandomAccessRange!(typeof(s1)));
        auto s2 = chain(arr1, arr2);
        static assert(isBidirectionalRange!(typeof(s2)));
        static assert(isRandomAccessRange!(typeof(s2)));
        s2.front = 1;
        auto s = chain(arr1, arr2, arr3);
        assert(s[5] == 6);
        assert(equal(s, witness));
        assert(s[5] == 6);
    }
    {
        int[] arr1 = [ 1, 2, 3, 4 ];
        int[] witness = [ 1, 2, 3, 4 ];
        assert(equal(chain(arr1), witness));
    }
    {
        uint[] foo = [1,2,3,4,5];
        uint[] bar = [1,2,3,4,5];
        auto c = chain(foo, bar);
        c[3] = 42;
        assert(c[3] == 42);
        assert(c.moveFront() == 1);
        assert(c.moveBack() == 5);
        assert(c.moveAt(4) == 5);
        assert(c.moveAt(5) == 1);
    }

    // Make sure bug 3311 is fixed.  ChainImpl should compile even if not all
    // elements are mutable.
    assert(equal(chain(iota(0, 3), iota(0, 3)), [0, 1, 2, 0, 1, 2]));

    // Test the case where infinite ranges are present.
    auto inf = chain([0,1,2][], cycle([4,5,6][]), [7,8,9][]); // infinite range
    assert(inf[0] == 0);
    assert(inf[3] == 4);
    assert(inf[6] == 4);
    assert(inf[7] == 5);
    static assert(isInfinite!(typeof(inf)));

    immutable int[] immi = [ 1, 2, 3 ];
    immutable float[] immf = [ 1, 2, 3 ];
    static assert(is(typeof(chain(immi, immf))));

    // Check that chain at least instantiates and compiles with every possible
    // pair of DummyRange types, in either order.

    foreach (DummyType1; AllDummyRanges)
    {
        DummyType1 dummy1;
        foreach (DummyType2; AllDummyRanges)
        {
            DummyType2 dummy2;
            auto myChain = chain(dummy1, dummy2);

            static assert(
                propagatesRangeType!(typeof(myChain), DummyType1, DummyType2)
            );

            assert(myChain.front == 1);
            foreach (i; 0 .. dummyLength)
            {
                myChain.popFront();
            }
            assert(myChain.front == 1);

            static if (isBidirectionalRange!DummyType1 &&
                      isBidirectionalRange!DummyType2) {
                assert(myChain.back == 10);
            }

            static if (isRandomAccessRange!DummyType1 &&
                      isRandomAccessRange!DummyType2) {
                assert(myChain[0] == 1);
            }

            static if (hasLvalueElements!DummyType1 && hasLvalueElements!DummyType2)
            {
                static assert(hasLvalueElements!(typeof(myChain)));
            }
            else
            {
                static assert(!hasLvalueElements!(typeof(myChain)));
            }
        }
    }
}

pure @safe nothrow @nogc unittest
{
    class Foo{}
    immutable(Foo)[] a;
    immutable(Foo)[] b;
    assert(chain(a, b).empty);
}

/**
Choose one of two ranges at runtime depending on a Boolean condition.

The ranges may be different, but they must have compatible element types (i.e.
$(D CommonType) must exist for the two element types). The result is a range
that offers the weakest capabilities of the two (e.g. $(D ForwardRange) if $(D
R1) is a random-access range and $(D R2) is a forward range).

Params:
    condition = which range to choose: $(D r1) if $(D true), $(D r2) otherwise
    r1 = the "true" range
    r2 = the "false" range

Returns:
    A range type dependent on $(D R1) and $(D R2).

Bugs:
    $(BUGZILLA 14660)
 */
auto choose(R1, R2)(bool condition, R1 r1, R2 r2)
if (isInputRange!(Unqual!R1) && isInputRange!(Unqual!R2) &&
    !is(CommonType!(ElementType!(Unqual!R1), ElementType!(Unqual!R2)) == void))
{
    static struct Result
    {
        import std.algorithm.comparison : max;
        import std.algorithm.internal : addressOf;
        import std.traits : hasElaborateCopyConstructor, hasElaborateDestructor;

        private union
        {
            void[max(R1.sizeof, R2.sizeof)] buffer = void;
            void* forAlignmentOnly = void;
        }
        private bool condition;
        private @property ref R1 r1()
        {
            assert(condition);
            return *cast(R1*) buffer.ptr;
        }
        private @property ref R2 r2()
        {
            assert(!condition);
            return *cast(R2*) buffer.ptr;
        }

        this(bool condition, R1 r1, R2 r2)
        {
            this.condition = condition;
            import std.conv : emplace;
            if (condition) emplace(addressOf(this.r1), r1);
            else emplace(addressOf(this.r2), r2);
        }

        // Carefully defined postblit to postblit the appropriate range
        static if (hasElaborateCopyConstructor!R1
            || hasElaborateCopyConstructor!R2)
        this(this)
        {
            if (condition)
            {
                static if (hasElaborateCopyConstructor!R1) r1.__postblit();
            }
            else
            {
                static if (hasElaborateCopyConstructor!R2) r2.__postblit();
            }
        }

        static if (hasElaborateDestructor!R1 || hasElaborateDestructor!R2)
        ~this()
        {
            if (condition) destroy(r1);
            else destroy(r2);
        }

        static if (isInfinite!R1 && isInfinite!R2)
            // Propagate infiniteness.
            enum bool empty = false;
        else
            @property bool empty()
            {
                return condition ? r1.empty : r2.empty;
            }

        @property auto ref front()
        {
            return condition ? r1.front : r2.front;
        }

        void popFront()
        {
            return condition ? r1.popFront : r2.popFront;
        }

        static if (isForwardRange!R1 && isForwardRange!R2)
            @property auto save()
            {
                auto result = this;
                if (condition) r1 = r1.save;
                else r2 = r2.save;
                return result;
            }

        @property void front(T)(T v)
        if (is(typeof({ r1.front = v; r2.front = v; })))
        {
            if (condition) r1.front = v; else r2.front = v;
        }

        static if (hasMobileElements!R1 && hasMobileElements!R2)
            auto moveFront()
            {
                return condition ? r1.moveFront : r2.moveFront;
            }

        static if (isBidirectionalRange!R1 && isBidirectionalRange!R2)
        {
            @property auto ref back()
            {
                return condition ? r1.back : r2.back;
            }

            void popBack()
            {
                return condition ? r1.popBack : r2.popBack;
            }

            static if (hasMobileElements!R1 && hasMobileElements!R2)
                auto moveBack()
                {
                    return condition ? r1.moveBack : r2.moveBack;
                }

            @property void back(T)(T v)
            if (is(typeof({ r1.back = v; r2.back = v; })))
            {
                if (condition) r1.back = v; else r2.back = v;
            }
        }

        static if (hasLength!R1 && hasLength!R2)
        {
            @property size_t length()
            {
                return condition ? r1.length : r2.length;
            }
            alias opDollar = length;
        }

        static if (isRandomAccessRange!R1 && isRandomAccessRange!R2)
        {
            auto ref opIndex(size_t index)
            {
                return condition ? r1[index] : r2[index];
            }

            static if (hasMobileElements!R1 && hasMobileElements!R2)
                auto moveAt(size_t index)
                {
                    return condition ? r1.moveAt(index) : r2.moveAt(index);
                }

            void opIndexAssign(T)(T v, size_t index)
            if (is(typeof({ r1[1] = v; r2[1] = v; })))
            {
                if (condition) r1[index] = v; else r2[index] = v;
            }
        }

        // BUG: this should work for infinite ranges, too
        static if (hasSlicing!R1 && hasSlicing!R2 &&
                !isInfinite!R2 && !isInfinite!R2)
            auto opSlice(size_t begin, size_t end)
            {
                auto result = this;
                if (condition) result.r1 = result.r1[begin .. end];
                else result.r2 = result.r2[begin .. end];
                return result;
            }
    }
    return Result(condition, r1, r2);
}

///
@system unittest
{
    import std.algorithm.comparison : equal;
    import std.algorithm.iteration : filter, map;

    auto data1 = [ 1, 2, 3, 4 ].filter!(a => a != 3);
    auto data2 = [ 5, 6, 7, 8 ].map!(a => a + 1);

    // choose() is primarily useful when you need to select one of two ranges
    // with different types at runtime.
    static assert(!is(typeof(data1) == typeof(data2)));

    auto chooseRange(bool pickFirst)
    {
        // The returned range is a common wrapper type that can be used for
        // returning or storing either range without running into a type error.
        return choose(pickFirst, data1, data2);

        // Simply returning the chosen range without using choose() does not
        // work, because map() and filter() return different types.
        //return pickFirst ? data1 : data2; // does not compile
    }

    auto result = chooseRange(true);
    assert(result.equal([ 1, 2, 4 ]));

    result = chooseRange(false);
    assert(result.equal([ 6, 7, 8, 9 ]));
}

/**
Choose one of multiple ranges at runtime.

The ranges may be different, but they must have compatible element types. The
result is a range that offers the weakest capabilities of all $(D Ranges).

Params:
    index = which range to choose, must be less than the number of ranges
    rs = two or more ranges

Returns:
    The indexed range. If rs consists of only one range, the return type is an
    alias of that range's type.
 */
auto chooseAmong(Ranges...)(size_t index, Ranges rs)
if (Ranges.length >= 2
        && allSatisfy!(isInputRange, staticMap!(Unqual, Ranges))
        && !is(CommonType!(staticMap!(ElementType, Ranges)) == void))
{
    static if (Ranges.length == 2)
        return choose(index == 0, rs[0], rs[1]);
    else
        return choose(index == 0, rs[0], chooseAmong(index - 1, rs[1 .. $]));
}

///
@system unittest
{
    import std.algorithm.comparison : equal;

    int[] arr1 = [ 1, 2, 3, 4 ];
    int[] arr2 = [ 5, 6 ];
    int[] arr3 = [ 7 ];

    {
        auto s = chooseAmong(0, arr1, arr2, arr3);
        auto t = s.save;
        assert(s.length == 4);
        assert(s[2] == 3);
        s.popFront();
        assert(equal(t, [1, 2, 3, 4][]));
    }
    {
        auto s = chooseAmong(1, arr1, arr2, arr3);
        assert(s.length == 2);
        s.front = 8;
        assert(equal(s, [8, 6][]));
    }
    {
        auto s = chooseAmong(1, arr1, arr2, arr3);
        assert(s.length == 2);
        s[1] = 9;
        assert(equal(s, [8, 9][]));
    }
    {
        auto s = chooseAmong(1, arr2, arr1, arr3)[1 .. 3];
        assert(s.length == 2);
        assert(equal(s, [2, 3][]));
    }
    {
        auto s = chooseAmong(0, arr1, arr2, arr3);
        assert(s.length == 4);
        assert(s.back == 4);
        s.popBack();
        s.back = 5;
        assert(equal(s, [1, 2, 5][]));
        s.back = 3;
        assert(equal(s, [1, 2, 3][]));
    }
    {
        uint[] foo = [1,2,3,4,5];
        uint[] bar = [6,7,8,9,10];
        auto c = chooseAmong(1,foo, bar);
        assert(c[3] == 9);
        c[3] = 42;
        assert(c[3] == 42);
        assert(c.moveFront() == 6);
        assert(c.moveBack() == 10);
        assert(c.moveAt(4) == 10);
    }
    {
        import std.range : cycle;
        auto s = chooseAmong(1, cycle(arr2), cycle(arr3));
        assert(isInfinite!(typeof(s)));
        assert(!s.empty);
        assert(s[100] == 7);
    }
}

@system unittest
{
    int[] a = [1, 2, 3];
    long[] b = [4, 5, 6];
    auto c = chooseAmong(0, a, b);
    c[0] = 42;
    assert(c[0] == 42);
}


/**
$(D roundRobin(r1, r2, r3)) yields $(D r1.front), then $(D r2.front),
then $(D r3.front), after which it pops off one element from each and
continues again from $(D r1). For example, if two ranges are involved,
it alternately yields elements off the two ranges. $(D roundRobin)
stops after it has consumed all ranges (skipping over the ones that
finish early).
 */
auto roundRobin(Rs...)(Rs rs)
if (Rs.length > 1 && allSatisfy!(isInputRange, staticMap!(Unqual, Rs)))
{
    struct Result
    {
        import std.conv : to;

        public Rs source;
        private size_t _current = size_t.max;

        @property bool empty()
        {
            foreach (i, Unused; Rs)
            {
                if (!source[i].empty) return false;
            }
            return true;
        }

        @property auto ref front()
        {
            final switch (_current)
            {
                foreach (i, R; Rs)
                {
                    case i:
                        assert(
                            !source[i].empty,
                            "Attempting to fetch the front of an empty roundRobin"
                        );
                        return source[i].front;
                }
            }
            assert(0);
        }

        void popFront()
        {
            final switch (_current)
            {
                foreach (i, R; Rs)
                {
                    case i:
                        source[i].popFront();
                        break;
                }
            }

            auto next = _current == (Rs.length - 1) ? 0 : (_current + 1);
            final switch (next)
            {
                foreach (i, R; Rs)
                {
                    case i:
                        if (!source[i].empty)
                        {
                            _current = i;
                            return;
                        }
                        if (i == _current)
                        {
                            _current = _current.max;
                            return;
                        }
                        goto case (i + 1) % Rs.length;
                }
            }
        }

        static if (allSatisfy!(isForwardRange, staticMap!(Unqual, Rs)))
            @property auto save()
            {
                Result result = this;
                foreach (i, Unused; Rs)
                {
                    result.source[i] = result.source[i].save;
                }
                return result;
            }

        static if (allSatisfy!(hasLength, Rs))
        {
            @property size_t length()
            {
                size_t result;
                foreach (i, R; Rs)
                {
                    result += source[i].length;
                }
                return result;
            }

            alias opDollar = length;
        }
    }

    return Result(rs, 0);
}

///
@safe unittest
{
    import std.algorithm.comparison : equal;

    int[] a = [ 1, 2, 3 ];
    int[] b = [ 10, 20, 30, 40 ];
    auto r = roundRobin(a, b);
    assert(equal(r, [ 1, 10, 2, 20, 3, 30, 40 ]));
}

/**
 * roundRobin can be used to create "interleave" functionality which inserts
 * an element between each element in a range.
 */
@safe unittest
{
    import std.algorithm.comparison : equal;

    auto interleave(R, E)(R range, E element)
    if ((isInputRange!R && hasLength!R) || isForwardRange!R)
    {
        static if (hasLength!R)
            immutable len = range.length;
        else
            immutable len = range.save.walkLength;

        return roundRobin(
            range,
            element.repeat(len - 1)
        );
    }

    assert(interleave([1, 2, 3], 0).equal([1, 0, 2, 0, 3]));
}

/**
Iterates a random-access range starting from a given point and
progressively extending left and right from that point. If no initial
point is given, iteration starts from the middle of the
range. Iteration spans the entire range.

When `startingIndex` is 0 the range will be fully iterated in order
and in reverse order when `r.length` is given.

Params:
    r = a random access range with length and slicing
    startingIndex = the index to begin iteration from

Returns:
    A forward range with length
 */
auto radial(Range, I)(Range r, I startingIndex)
if (isRandomAccessRange!(Unqual!Range) && hasLength!(Unqual!Range) && hasSlicing!(Unqual!Range) && isIntegral!I)
{
    if (startingIndex != r.length) ++startingIndex;
    return roundRobin(retro(r[0 .. startingIndex]), r[startingIndex .. r.length]);
}

/// Ditto
auto radial(R)(R r)
if (isRandomAccessRange!(Unqual!R) && hasLength!(Unqual!R) && hasSlicing!(Unqual!R))
{
    return .radial(r, (r.length - !r.empty) / 2);
}

///
@safe unittest
{
    import std.algorithm.comparison : equal;
    int[] a = [ 1, 2, 3, 4, 5 ];
    assert(equal(radial(a), [ 3, 4, 2, 5, 1 ]));
    a = [ 1, 2, 3, 4 ];
    assert(equal(radial(a), [ 2, 3, 1, 4 ]));

    // If the left end is reached first, the remaining elements on the right
    // are concatenated in order:
    a = [ 0, 1, 2, 3, 4, 5 ];
    assert(equal(radial(a, 1), [ 1, 2, 0, 3, 4, 5 ]));

    // If the right end is reached first, the remaining elements on the left
    // are concatenated in reverse order:
    assert(equal(radial(a, 4), [ 4, 5, 3, 2, 1, 0 ]));
}

@safe unittest
{
    import std.algorithm.comparison : equal;
    import std.conv : text;
    import std.exception : enforce;
    import std.internal.test.dummyrange : DummyRange, Length, RangeType, ReturnBy;

    void test(int[] input, int[] witness)
    {
        enforce(equal(radial(input), witness),
                text(radial(input), " vs. ", witness));
    }
    test([], []);
    test([ 1 ], [ 1 ]);
    test([ 1, 2 ], [ 1, 2 ]);
    test([ 1, 2, 3 ], [ 2, 3, 1 ]);
    test([ 1, 2, 3, 4 ], [ 2, 3, 1, 4 ]);
    test([ 1, 2, 3, 4, 5 ], [ 3, 4, 2, 5, 1 ]);
    test([ 1, 2, 3, 4, 5, 6 ], [ 3, 4, 2, 5, 1, 6 ]);

    int[] a = [ 1, 2, 3, 4, 5 ];
    assert(equal(radial(a, 1), [ 2, 3, 1, 4, 5 ]));
    assert(equal(radial(a, 0), [ 1, 2, 3, 4, 5 ])); // only right subrange
    assert(equal(radial(a, a.length), [ 5, 4, 3, 2, 1 ])); // only left subrange
    static assert(isForwardRange!(typeof(radial(a, 1))));

    auto r = radial([1,2,3,4,5]);
    for (auto rr = r.save; !rr.empty; rr.popFront())
    {
        assert(rr.front == moveFront(rr));
    }
    r.front = 5;
    assert(r.front == 5);

    // Test instantiation without lvalue elements.
    DummyRange!(ReturnBy.Value, Length.Yes, RangeType.Random) dummy;
    assert(equal(radial(dummy, 4), [5, 6, 4, 7, 3, 8, 2, 9, 1, 10]));

    // immutable int[] immi = [ 1, 2 ];
    // static assert(is(typeof(radial(immi))));
}

@safe unittest
{
    import std.algorithm.comparison : equal;

    auto LL = iota(1L, 6L);
    auto r = radial(LL);
    assert(equal(r, [3L, 4L, 2L, 5L, 1L]));
}

/**
Lazily takes only up to `n` elements of a range. This is
particularly useful when using with infinite ranges.

Unlike $(LREF takeExactly), `take` does not require that there
are `n` or more elements in `input`. As a consequence, length
information is not applied to the result unless `input` also has
length information.

Params:
    input = an input range to iterate over up to `n` times
    n = the number of elements to take

Returns:
    At minimum, an input range. If the range offers random access
    and `length`, `take` offers them as well.
 */
Take!R take(R)(R input, size_t n)
if (isInputRange!(Unqual!R))
{
    alias U = Unqual!R;
    static if (is(R T == Take!T))
    {
        import std.algorithm.comparison : min;
        return R(input.source, min(n, input._maxAvailable));
    }
    else static if (!isInfinite!U && hasSlicing!U)
    {
        import std.algorithm.comparison : min;
        return input[0 .. min(n, input.length)];
    }
    else
    {
        return Take!R(input, n);
    }
}

/// ditto
struct Take(Range)
if (isInputRange!(Unqual!Range) &&
    //take _cannot_ test hasSlicing on infinite ranges, because hasSlicing uses
    //take for slicing infinite ranges.
    !((!isInfinite!(Unqual!Range) && hasSlicing!(Unqual!Range)) || is(Range T == Take!T)))
{
    private alias R = Unqual!Range;

    /// User accessible in read and write
    public R source;

    private size_t _maxAvailable;

    alias Source = R;

    /// Range primitives
    @property bool empty()
    {
        return _maxAvailable == 0 || source.empty;
    }

    /// ditto
    @property auto ref front()
    {
        assert(!empty,
            "Attempting to fetch the front of an empty "
            ~ Take.stringof);
        return source.front;
    }

    /// ditto
    void popFront()
    {
        assert(!empty,
            "Attempting to popFront() past the end of a "
            ~ Take.stringof);
        source.popFront();
        --_maxAvailable;
    }

    static if (isForwardRange!R)
        /// ditto
        @property Take save()
        {
            return Take(source.save, _maxAvailable);
        }

    static if (hasAssignableElements!R)
        /// ditto
        @property void front(ElementType!R v)
        {
            assert(!empty,
                "Attempting to assign to the front of an empty "
                ~ Take.stringof);
            // This has to return auto instead of void because of Bug 4706.
            source.front = v;
        }

    static if (hasMobileElements!R)
    {
        /// ditto
        auto moveFront()
        {
            assert(!empty,
                "Attempting to move the front of an empty "
                ~ Take.stringof);
            return source.moveFront();
        }
    }

    static if (isInfinite!R)
    {
        /// ditto
        @property size_t length() const
        {
            return _maxAvailable;
        }

        /// ditto
        alias opDollar = length;

        //Note: Due to Take/hasSlicing circular dependency,
        //This needs to be a restrained template.
        /// ditto
        auto opSlice()(size_t i, size_t j)
        if (hasSlicing!R)
        {
            assert(i <= j, "Invalid slice bounds");
            assert(j <= length, "Attempting to slice past the end of a "
                ~ Take.stringof);
            return source[i .. j];
        }
    }
    else static if (hasLength!R)
    {
        /// ditto
        @property size_t length()
        {
            import std.algorithm.comparison : min;
            return min(_maxAvailable, source.length);
        }

        alias opDollar = length;
    }

    static if (isRandomAccessRange!R)
    {
        /// ditto
        void popBack()
        {
            assert(!empty,
                "Attempting to popBack() past the beginning of a "
                ~ Take.stringof);
            --_maxAvailable;
        }

        /// ditto
        @property auto ref back()
        {
            assert(!empty,
                "Attempting to fetch the back of an empty "
                ~ Take.stringof);
            return source[this.length - 1];
        }

        /// ditto
        auto ref opIndex(size_t index)
        {
            assert(index < length,
                "Attempting to index out of the bounds of a "
                ~ Take.stringof);
            return source[index];
        }

        static if (hasAssignableElements!R)
        {
            /// ditto
            @property void back(ElementType!R v)
            {
                // This has to return auto instead of void because of Bug 4706.
                assert(!empty,
                    "Attempting to assign to the back of an empty "
                    ~ Take.stringof);
                source[this.length - 1] = v;
            }

            /// ditto
            void opIndexAssign(ElementType!R v, size_t index)
            {
                assert(index < length,
                    "Attempting to index out of the bounds of a "
                    ~ Take.stringof);
                source[index] = v;
            }
        }

        static if (hasMobileElements!R)
        {
            /// ditto
            auto moveBack()
            {
                assert(!empty,
                    "Attempting to move the back of an empty "
                    ~ Take.stringof);
                return source.moveAt(this.length - 1);
            }

            /// ditto
            auto moveAt(size_t index)
            {
                assert(index < length,
                    "Attempting to index out of the bounds of a "
                    ~ Take.stringof);
                return source.moveAt(index);
            }
        }
    }

    /**
    Access to maximal length of the range.
    Note: the actual length of the range depends on the underlying range.
    If it has fewer elements, it will stop before maxLength is reached.
    */
    @property size_t maxLength() const
    {
        return _maxAvailable;
    }
}

/**
This template simply aliases itself to R and is useful for consistency in
generic code.
*/
template Take(R)
if (isInputRange!(Unqual!R) &&
    ((!isInfinite!(Unqual!R) && hasSlicing!(Unqual!R)) || is(R T == Take!T)))
{
    alias Take = R;
}

///
pure @safe nothrow unittest
{
    import std.algorithm.comparison : equal;

    int[] arr1 = [ 1, 2, 3, 4, 5, 6, 7, 8, 9, 10 ];
    auto s = take(arr1, 5);
    assert(s.length == 5);
    assert(s[4] == 5);
    assert(equal(s, [ 1, 2, 3, 4, 5 ][]));
}

/**
 * If the range runs out before `n` elements, `take` simply returns the entire
 * range (unlike $(LREF takeExactly), which will cause an assertion failure if
 * the range ends prematurely):
 */
pure @safe nothrow unittest
{
    import std.algorithm.comparison : equal;

    int[] arr2 = [ 1, 2, 3 ];
    auto t = take(arr2, 5);
    assert(t.length == 3);
    assert(equal(t, [ 1, 2, 3 ]));
}

pure @safe nothrow unittest
{
    import std.algorithm.comparison : equal;
    import std.internal.test.dummyrange : AllDummyRanges;

    int[] arr1 = [ 1, 2, 3, 4, 5, 6, 7, 8, 9, 10 ];
    auto s = take(arr1, 5);
    assert(s.length == 5);
    assert(s[4] == 5);
    assert(equal(s, [ 1, 2, 3, 4, 5 ][]));
    assert(equal(retro(s), [ 5, 4, 3, 2, 1 ][]));

    // Test fix for bug 4464.
    static assert(is(typeof(s) == Take!(int[])));
    static assert(is(typeof(s) == int[]));

    // Test using narrow strings.
    import std.exception : assumeWontThrow;

    auto myStr = "This is a string.";
    auto takeMyStr = take(myStr, 7);
    assert(assumeWontThrow(equal(takeMyStr, "This is")));
    // Test fix for bug 5052.
    auto takeMyStrAgain = take(takeMyStr, 4);
    assert(assumeWontThrow(equal(takeMyStrAgain, "This")));
    static assert(is (typeof(takeMyStrAgain) == typeof(takeMyStr)));
    takeMyStrAgain = take(takeMyStr, 10);
    assert(assumeWontThrow(equal(takeMyStrAgain, "This is")));

    foreach (DummyType; AllDummyRanges)
    {
        DummyType dummy;
        auto t = take(dummy, 5);
        alias T = typeof(t);

        static if (isRandomAccessRange!DummyType)
        {
            static assert(isRandomAccessRange!T);
            assert(t[4] == 5);

            assert(moveAt(t, 1) == t[1]);
            assert(t.back == moveBack(t));
        }
        else static if (isForwardRange!DummyType)
        {
            static assert(isForwardRange!T);
        }

        for (auto tt = t; !tt.empty; tt.popFront())
        {
            assert(tt.front == moveFront(tt));
        }

        // Bidirectional ranges can't be propagated properly if they don't
        // also have random access.

        assert(equal(t, [1,2,3,4,5]));

        //Test that take doesn't wrap the result of take.
        assert(take(t, 4) == take(dummy, 4));
    }

    immutable myRepeat = repeat(1);
    static assert(is(Take!(typeof(myRepeat))));
}

pure @safe nothrow @nogc unittest
{
    //check for correct slicing of Take on an infinite range
    import std.algorithm.comparison : equal;
    foreach (start; 0 .. 4)
        foreach (stop; start .. 4)
            assert(iota(4).cycle.take(4)[start .. stop]
                .equal(iota(start, stop)));
}

pure @safe nothrow @nogc unittest
{
    // Check that one can declare variables of all Take types,
    // and that they match the return type of the corresponding
    // take().  (See issue 4464.)
    int[] r1;
    Take!(int[]) t1;
    t1 = take(r1, 1);
    assert(t1.empty);

    string r2;
    Take!string t2;
    t2 = take(r2, 1);
    assert(t2.empty);

    Take!(Take!string) t3;
    t3 = take(t2, 1);
    assert(t3.empty);
}

pure @safe nothrow @nogc unittest
{
    alias R1 = typeof(repeat(1));
    alias R2 = typeof(cycle([1]));
    alias TR1 = Take!R1;
    alias TR2 = Take!R2;
    static assert(isBidirectionalRange!TR1);
    static assert(isBidirectionalRange!TR2);
}

pure @safe nothrow @nogc unittest //12731
{
    auto a = repeat(1);
    auto s = a[1 .. 5];
    s = s[1 .. 3];
    assert(s.length == 2);
    assert(s[0] == 1);
    assert(s[1] == 1);
}

pure @safe nothrow @nogc unittest //13151
{
    import std.algorithm.comparison : equal;

    auto r = take(repeat(1, 4), 3);
    assert(r.take(2).equal(repeat(1, 2)));
}


/**
Similar to $(LREF take), but assumes that $(D range) has at least $(D
n) elements. Consequently, the result of $(D takeExactly(range, n))
always defines the $(D length) property (and initializes it to $(D n))
even when $(D range) itself does not define $(D length).

The result of $(D takeExactly) is identical to that of $(LREF take) in
cases where the original range defines $(D length) or is infinite.

Unlike $(LREF take), however, it is illegal to pass a range with less than
$(D n) elements to $(D takeExactly); this will cause an assertion failure.
 */
auto takeExactly(R)(R range, size_t n)
if (isInputRange!R)
{
    static if (is(typeof(takeExactly(range._input, n)) == R))
    {
        assert(n <= range._n,
               "Attempted to take more than the length of the range with takeExactly.");
        // takeExactly(takeExactly(r, n1), n2) has the same type as
        // takeExactly(r, n1) and simply returns takeExactly(r, n2)
        range._n = n;
        return range;
    }
    //Also covers hasSlicing!R for finite ranges.
    else static if (hasLength!R)
    {
        assert(n <= range.length,
               "Attempted to take more than the length of the range with takeExactly.");
        return take(range, n);
    }
    else static if (isInfinite!R)
        return Take!R(range, n);
    else
    {
        static struct Result
        {
            R _input;
            private size_t _n;

            @property bool empty() const { return !_n; }
            @property auto ref front()
            {
                assert(_n > 0, "front() on an empty " ~ Result.stringof);
                return _input.front;
            }
            void popFront() { _input.popFront(); --_n; }
            @property size_t length() const { return _n; }
            alias opDollar = length;

            @property Take!R _takeExactly_Result_asTake()
            {
                return typeof(return)(_input, _n);
            }

            alias _takeExactly_Result_asTake this;

            static if (isForwardRange!R)
                @property auto save()
                {
                    return Result(_input.save, _n);
                }

            static if (hasMobileElements!R)
            {
                auto moveFront()
                {
                    assert(!empty,
                        "Attempting to move the front of an empty "
                        ~ typeof(this).stringof);
                    return _input.moveFront();
                }
            }

            static if (hasAssignableElements!R)
            {
                @property auto ref front(ElementType!R v)
                {
                    assert(!empty,
                        "Attempting to assign to the front of an empty "
                        ~ typeof(this).stringof);
                    return _input.front = v;
                }
            }
        }

        return Result(range, n);
    }
}

///
pure @safe nothrow unittest
{
    import std.algorithm.comparison : equal;

    auto a = [ 1, 2, 3, 4, 5 ];

    auto b = takeExactly(a, 3);
    assert(equal(b, [1, 2, 3]));
    static assert(is(typeof(b.length) == size_t));
    assert(b.length == 3);
    assert(b.front == 1);
    assert(b.back == 3);
}

pure @safe nothrow unittest
{
    import std.algorithm.comparison : equal;
    import std.algorithm.iteration : filter;

    auto a = [ 1, 2, 3, 4, 5 ];
    auto b = takeExactly(a, 3);
    assert(equal(b, [1, 2, 3]));
    auto c = takeExactly(b, 2);
    assert(equal(c, [1, 2]));



    auto d = filter!"a > 2"(a);
    auto e = takeExactly(d, 3);
    assert(equal(e, [3, 4, 5]));
    static assert(is(typeof(e.length) == size_t));
    assert(e.length == 3);
    assert(e.front == 3);

    assert(equal(takeExactly(e, 3), [3, 4, 5]));
}

pure @safe nothrow unittest
{
    import std.algorithm.comparison : equal;
    import std.internal.test.dummyrange : AllDummyRanges;

    auto a = [ 1, 2, 3, 4, 5 ];
    //Test that take and takeExactly are the same for ranges which define length
    //but aren't sliceable.
    struct L
    {
        @property auto front() { return _arr[0]; }
        @property bool empty() { return _arr.empty; }
        void popFront() { _arr.popFront(); }
        @property size_t length() { return _arr.length; }
        int[] _arr;
    }
    static assert(is(typeof(take(L(a), 3)) == typeof(takeExactly(L(a), 3))));
    assert(take(L(a), 3) == takeExactly(L(a), 3));

    //Test that take and takeExactly are the same for ranges which are sliceable.
    static assert(is(typeof(take(a, 3)) == typeof(takeExactly(a, 3))));
    assert(take(a, 3) == takeExactly(a, 3));

    //Test that take and takeExactly are the same for infinite ranges.
    auto inf = repeat(1);
    static assert(is(typeof(take(inf, 5)) == Take!(typeof(inf))));
    assert(take(inf, 5) == takeExactly(inf, 5));

    //Test that take and takeExactly are _not_ the same for ranges which don't
    //define length.
    static assert(!is(typeof(take(filter!"true"(a), 3)) == typeof(takeExactly(filter!"true"(a), 3))));

    foreach (DummyType; AllDummyRanges)
    {
        {
            DummyType dummy;
            auto t = takeExactly(dummy, 5);

            //Test that takeExactly doesn't wrap the result of takeExactly.
            assert(takeExactly(t, 4) == takeExactly(dummy, 4));
        }

        static if (hasMobileElements!DummyType)
        {
            {
                auto t = takeExactly(DummyType.init, 4);
                assert(t.moveFront() == 1);
                assert(equal(t, [1, 2, 3, 4]));
            }
        }

        static if (hasAssignableElements!DummyType)
        {
            {
                auto t = takeExactly(DummyType.init, 4);
                t.front = 9;
                assert(equal(t, [9, 2, 3, 4]));
            }
        }
    }
}

pure @safe nothrow unittest
{
    import std.algorithm.comparison : equal;
    import std.internal.test.dummyrange : DummyRange, Length, RangeType, ReturnBy;

    alias DummyType = DummyRange!(ReturnBy.Value, Length.No, RangeType.Forward);
    auto te = takeExactly(DummyType(), 5);
    Take!DummyType t = te;
    assert(equal(t, [1, 2, 3, 4, 5]));
    assert(equal(t, te));
}

/**
Returns a range with at most one element; for example, $(D
takeOne([42, 43, 44])) returns a range consisting of the integer $(D
42). Calling $(D popFront()) off that range renders it empty.

In effect $(D takeOne(r)) is somewhat equivalent to $(D take(r, 1)) but in
certain interfaces it is important to know statically that the range may only
have at most one element.

The type returned by $(D takeOne) is a random-access range with length
regardless of $(D R)'s capabilities, as long as it is a forward range.
(another feature that distinguishes $(D takeOne) from $(D take)). If
(D R) is an input range but not a forward range, return type is an input
range with all random-access capabilities except save.
 */
auto takeOne(R)(R source)
if (isInputRange!R)
{
    static if (hasSlicing!R)
    {
        return source[0 .. !source.empty];
    }
    else
    {
        static struct Result
        {
            private R _source;
            private bool _empty = true;
            @property bool empty() const { return _empty; }
            @property auto ref front()
            {
                assert(!empty, "Attempting to fetch the front of an empty takeOne");
                return _source.front;
            }
            void popFront()
            {
                assert(!empty, "Attempting to popFront an empty takeOne");
                _source.popFront();
                _empty = true;
            }
            void popBack()
            {
                assert(!empty, "Attempting to popBack an empty takeOne");
                _source.popFront();
                _empty = true;
            }
            static if (isForwardRange!(Unqual!R))
            {
                @property auto save() { return Result(_source.save, empty); }
            }
            @property auto ref back()
            {
                assert(!empty, "Attempting to fetch the back of an empty takeOne");
                return _source.front;
            }
            @property size_t length() const { return !empty; }
            alias opDollar = length;
            auto ref opIndex(size_t n)
            {
                assert(n < length, "Attempting to index a takeOne out of bounds");
                return _source.front;
            }
            auto opSlice(size_t m, size_t n)
            {
                assert(m <= n && n < length, "Attempting to index a takeOne out of bounds");
                return n > m ? this : Result(_source, false);
            }
            // Non-standard property
            @property R source() { return _source; }
        }

        return Result(source, source.empty);
    }
}

///
pure @safe nothrow unittest
{
    auto s = takeOne([42, 43, 44]);
    static assert(isRandomAccessRange!(typeof(s)));
    assert(s.length == 1);
    assert(!s.empty);
    assert(s.front == 42);
    s.front = 43;
    assert(s.front == 43);
    assert(s.back == 43);
    assert(s[0] == 43);
    s.popFront();
    assert(s.length == 0);
    assert(s.empty);
}

pure @safe nothrow @nogc unittest
{
    struct NonForwardRange
    {
        enum empty = false;
        int front() { return 42; }
        void popFront() {}
    }

    static assert(!isForwardRange!NonForwardRange);

    auto s = takeOne(NonForwardRange());
    assert(s.front == 42);
}

//guards against issue 16999
pure @safe unittest
{
    auto myIota = new class
    {
        int front = 0;
        @safe void popFront(){front++;}
        enum empty = false;
    };
    auto iotaPart = myIota.takeOne;
    int sum;
    foreach (var; chain(iotaPart, iotaPart, iotaPart))
    {
        sum += var;
    }
    assert(sum == 3);
    assert(iotaPart.front == 3);
}

/++
    Returns an empty range which is statically known to be empty and is
    guaranteed to have $(D length) and be random access regardless of $(D R)'s
    capabilities.
  +/
auto takeNone(R)()
if (isInputRange!R)
{
    return typeof(takeOne(R.init)).init;
}

///
pure @safe nothrow @nogc unittest
{
    auto range = takeNone!(int[])();
    assert(range.length == 0);
    assert(range.empty);
}

pure @safe nothrow @nogc unittest
{
    enum ctfe = takeNone!(int[])();
    static assert(ctfe.length == 0);
    static assert(ctfe.empty);
}


/++
    Creates an empty range from the given range in $(BIGOH 1). If it can, it
    will return the same range type. If not, it will return
    $(D takeExactly(range, 0)).
  +/
auto takeNone(R)(R range)
if (isInputRange!R)
{
    import std.traits : isDynamicArray;
    //Makes it so that calls to takeNone which don't use UFCS still work with a
    //member version if it's defined.
    static if (is(typeof(R.takeNone)))
        auto retval = range.takeNone();
    //@@@BUG@@@ 8339
    else static if (isDynamicArray!R)/+ ||
                   (is(R == struct) && __traits(compiles, {auto r = R.init;}) && R.init.empty))+/
    {
        auto retval = R.init;
    }
    //An infinite range sliced at [0 .. 0] would likely still not be empty...
    else static if (hasSlicing!R && !isInfinite!R)
        auto retval = range[0 .. 0];
    else
        auto retval = takeExactly(range, 0);

    //@@@BUG@@@ 7892 prevents this from being done in an out block.
    assert(retval.empty);
    return retval;
}

///
pure @safe nothrow unittest
{
    import std.algorithm.iteration : filter;
    assert(takeNone([42, 27, 19]).empty);
    assert(takeNone("dlang.org").empty);
    assert(takeNone(filter!"true"([42, 27, 19])).empty);
}

@safe unittest
{
    import std.algorithm.iteration : filter;
    import std.meta : AliasSeq;

    struct Dummy
    {
        mixin template genInput()
        {
        @safe:
            @property bool empty() { return _arr.empty; }
            @property auto front() { return _arr.front; }
            void popFront() { _arr.popFront(); }
            static assert(isInputRange!(typeof(this)));
        }
    }
    alias genInput = Dummy.genInput;

    static struct NormalStruct
    {
        //Disabled to make sure that the takeExactly version is used.
        @disable this();
        this(int[] arr) { _arr = arr; }
        mixin genInput;
        int[] _arr;
    }

    static struct SliceStruct
    {
        @disable this();
        this(int[] arr) { _arr = arr; }
        mixin genInput;
        @property auto save() { return this; }
        auto opSlice(size_t i, size_t j) { return typeof(this)(_arr[i .. j]); }
        @property size_t length() { return _arr.length; }
        int[] _arr;
    }

    static struct InitStruct
    {
        mixin genInput;
        int[] _arr;
    }

    static struct TakeNoneStruct
    {
        this(int[] arr) { _arr = arr; }
        @disable this();
        mixin genInput;
        auto takeNone() { return typeof(this)(null); }
        int[] _arr;
    }

    static class NormalClass
    {
        this(int[] arr) {_arr = arr;}
        mixin genInput;
        int[] _arr;
    }

    static class SliceClass
    {
    @safe:
        this(int[] arr) { _arr = arr; }
        mixin genInput;
        @property auto save() { return new typeof(this)(_arr); }
        auto opSlice(size_t i, size_t j) { return new typeof(this)(_arr[i .. j]); }
        @property size_t length() { return _arr.length; }
        int[] _arr;
    }

    static class TakeNoneClass
    {
    @safe:
        this(int[] arr) { _arr = arr; }
        mixin genInput;
        auto takeNone() { return new typeof(this)(null); }
        int[] _arr;
    }

    import std.format : format;

    foreach (range; AliasSeq!([1, 2, 3, 4, 5],
                             "hello world",
                             "hello world"w,
                             "hello world"d,
                             SliceStruct([1, 2, 3]),
                             //@@@BUG@@@ 8339 forces this to be takeExactly
                             //`InitStruct([1, 2, 3]),
                             TakeNoneStruct([1, 2, 3])))
    {
        static assert(takeNone(range).empty, typeof(range).stringof);
        assert(takeNone(range).empty);
        static assert(is(typeof(range) == typeof(takeNone(range))), typeof(range).stringof);
    }

    foreach (range; AliasSeq!(NormalStruct([1, 2, 3]),
                             InitStruct([1, 2, 3])))
    {
        static assert(takeNone(range).empty, typeof(range).stringof);
        assert(takeNone(range).empty);
        static assert(is(typeof(takeExactly(range, 0)) == typeof(takeNone(range))), typeof(range).stringof);
    }

    //Don't work in CTFE.
    auto normal = new NormalClass([1, 2, 3]);
    assert(takeNone(normal).empty);
    static assert(is(typeof(takeExactly(normal, 0)) == typeof(takeNone(normal))), typeof(normal).stringof);

    auto slice = new SliceClass([1, 2, 3]);
    assert(takeNone(slice).empty);
    static assert(is(SliceClass == typeof(takeNone(slice))), typeof(slice).stringof);

    auto taken = new TakeNoneClass([1, 2, 3]);
    assert(takeNone(taken).empty);
    static assert(is(TakeNoneClass == typeof(takeNone(taken))), typeof(taken).stringof);

    auto filtered = filter!"true"([1, 2, 3, 4, 5]);
    assert(takeNone(filtered).empty);
    //@@@BUG@@@ 8339 and 5941 force this to be takeExactly
    //static assert(is(typeof(filtered) == typeof(takeNone(filtered))), typeof(filtered).stringof);
}

/++
 + Return a _range advanced to within $(D _n) elements of the end of
 + $(D _range).
 +
 + Intended as the _range equivalent of the Unix
 + $(HTTP en.wikipedia.org/wiki/Tail_%28Unix%29, _tail) utility. When the length
 + of $(D _range) is less than or equal to $(D _n), $(D _range) is returned
 + as-is.
 +
 + Completes in $(BIGOH 1) steps for ranges that support slicing and have
 + length. Completes in $(BIGOH _range.length) time for all other ranges.
 +
 + Params:
 +    range = _range to get _tail of
 +    n = maximum number of elements to include in _tail
 +
 + Returns:
 +    Returns the _tail of $(D _range) augmented with length information
 +/
auto tail(Range)(Range range, size_t n)
if (isInputRange!Range && !isInfinite!Range &&
    (hasLength!Range || isForwardRange!Range))
{
    static if (hasLength!Range)
    {
        immutable length = range.length;
        if (n >= length)
            return range.takeExactly(length);
        else
            return range.drop(length - n).takeExactly(n);
    }
    else
    {
        Range scout = range.save;
        foreach (immutable i; 0 .. n)
        {
            if (scout.empty)
                return range.takeExactly(i);
            scout.popFront();
        }

        auto tail = range.save;
        while (!scout.empty)
        {
            assert(!tail.empty);
            scout.popFront();
            tail.popFront();
        }

        return tail.takeExactly(n);
    }
}

///
pure @safe nothrow unittest
{
    // tail -c n
    assert([1, 2, 3].tail(1) == [3]);
    assert([1, 2, 3].tail(2) == [2, 3]);
    assert([1, 2, 3].tail(3) == [1, 2, 3]);
    assert([1, 2, 3].tail(4) == [1, 2, 3]);
    assert([1, 2, 3].tail(0).length == 0);

    // tail --lines=n
    import std.algorithm.comparison : equal;
    import std.algorithm.iteration : joiner;
    import std.exception : assumeWontThrow;
    import std.string : lineSplitter;
    assert("one\ntwo\nthree"
        .lineSplitter
        .tail(2)
        .joiner("\n")
        .equal("two\nthree")
        .assumeWontThrow);
}

// @nogc prevented by @@@BUG@@@ 15408
pure nothrow @safe /+@nogc+/ unittest
{
    import std.algorithm.comparison : equal;
    import std.internal.test.dummyrange : AllDummyRanges, DummyRange, Length,
        RangeType, ReturnBy;

    static immutable cheatsheet = [6, 7, 8, 9, 10];

    foreach (R; AllDummyRanges)
    {
        static if (isInputRange!R && !isInfinite!R &&
                   (hasLength!R || isForwardRange!R))
        {
            assert(R.init.tail(5).equal(cheatsheet));
            static assert(R.init.tail(5).equal(cheatsheet));

            assert(R.init.tail(0).length == 0);
            assert(R.init.tail(10).equal(R.init));
            assert(R.init.tail(11).equal(R.init));
        }
    }

    // Infinite ranges are not supported
    static assert(!__traits(compiles, repeat(0).tail(0)));

    // Neither are non-forward ranges without length
    static assert(!__traits(compiles, DummyRange!(ReturnBy.Value, Length.No,
        RangeType.Input).init.tail(5)));
}

pure @safe nothrow @nogc unittest
{
    static immutable input = [1, 2, 3];
    static immutable expectedOutput = [2, 3];
    assert(input.tail(2) == expectedOutput);
}

/++
    Convenience function which calls
    $(REF popFrontN, std, _range, primitives)`(range, n)` and returns `range`.
    `drop` makes it easier to pop elements from a range
    and then pass it to another function within a single expression,
    whereas `popFrontN` would require multiple statements.

    `dropBack` provides the same functionality but instead calls
    $(REF popBackN, std, _range, primitives)`(range, n)`

    Note: `drop` and `dropBack` will only pop $(I up to)
    `n` elements but will stop if the range is empty first.
    In other languages this is sometimes called `skip`.

    Params:
        range = the input range to drop from
        n = the number of elements to drop

    Returns:
        `range` with up to `n` elements dropped

    See_Also:
        $(REF popFront, std, _range, primitives), $(REF popBackN, std, _range, primitives)
  +/
R drop(R)(R range, size_t n)
if (isInputRange!R)
{
    range.popFrontN(n);
    return range;
}
/// ditto
R dropBack(R)(R range, size_t n)
if (isBidirectionalRange!R)
{
    range.popBackN(n);
    return range;
}

///
@safe unittest
{
    import std.algorithm.comparison : equal;

    assert([0, 2, 1, 5, 0, 3].drop(3) == [5, 0, 3]);
    assert("hello world".drop(6) == "world");
    assert("hello world".drop(50).empty);
    assert("hello world".take(6).drop(3).equal("lo "));
}

@safe unittest
{
    import std.algorithm.comparison : equal;

    assert([0, 2, 1, 5, 0, 3].dropBack(3) == [0, 2, 1]);
    assert("hello world".dropBack(6) == "hello");
    assert("hello world".dropBack(50).empty);
    assert("hello world".drop(4).dropBack(4).equal("o w"));
}

@safe unittest
{
    import std.algorithm.comparison : equal;
    import std.container.dlist : DList;

    //Remove all but the first two elements
    auto a = DList!int(0, 1, 9, 9, 9, 9);
    a.remove(a[].drop(2));
    assert(a[].equal(a[].take(2)));
}

@safe unittest
{
    import std.algorithm.comparison : equal;
    import std.algorithm.iteration : filter;

    assert(drop("", 5).empty);
    assert(equal(drop(filter!"true"([0, 2, 1, 5, 0, 3]), 3), [5, 0, 3]));
}

@safe unittest
{
    import std.algorithm.comparison : equal;
    import std.container.dlist : DList;

    //insert before the last two elements
    auto a = DList!int(0, 1, 2, 5, 6);
    a.insertAfter(a[].dropBack(2), [3, 4]);
    assert(a[].equal(iota(0, 7)));
}

/++
    Similar to $(LREF drop) and $(D dropBack) but they call
    $(D range.$(LREF popFrontExactly)(n)) and $(D range.popBackExactly(n))
    instead.

    Note: Unlike $(D drop), $(D dropExactly) will assume that the
    range holds at least $(D n) elements. This makes $(D dropExactly)
    faster than $(D drop), but it also means that if $(D range) does
    not contain at least $(D n) elements, it will attempt to call $(D popFront)
    on an empty range, which is undefined behavior. So, only use
    $(D popFrontExactly) when it is guaranteed that $(D range) holds at least
    $(D n) elements.

    Params:
        range = the input range to drop from
        n = the number of elements to drop

    Returns:
        `range` with `n` elements dropped

    See_Also:
        $(REF popFrontExcatly, std, _range, primitives),
        $(REF popBackExcatly, std, _range, primitives)
+/
R dropExactly(R)(R range, size_t n)
if (isInputRange!R)
{
    popFrontExactly(range, n);
    return range;
}
/// ditto
R dropBackExactly(R)(R range, size_t n)
if (isBidirectionalRange!R)
{
    popBackExactly(range, n);
    return range;
}

///
@safe unittest
{
    import std.algorithm.comparison : equal;
    import std.algorithm.iteration : filterBidirectional;

    auto a = [1, 2, 3];
    assert(a.dropExactly(2) == [3]);
    assert(a.dropBackExactly(2) == [1]);

    string s = "日本語";
    assert(s.dropExactly(2) == "語");
    assert(s.dropBackExactly(2) == "日");

    auto bd = filterBidirectional!"true"([1, 2, 3]);
    assert(bd.dropExactly(2).equal([3]));
    assert(bd.dropBackExactly(2).equal([1]));
}

/++
    Convenience function which calls
    $(D range.popFront()) and returns $(D range). $(D dropOne)
    makes it easier to pop an element from a range
    and then pass it to another function within a single expression,
    whereas $(D popFront) would require multiple statements.

    $(D dropBackOne) provides the same functionality but instead calls
    $(D range.popBack()).
+/
R dropOne(R)(R range)
if (isInputRange!R)
{
    range.popFront();
    return range;
}
/// ditto
R dropBackOne(R)(R range)
if (isBidirectionalRange!R)
{
    range.popBack();
    return range;
}

///
pure @safe nothrow unittest
{
    import std.algorithm.comparison : equal;
    import std.algorithm.iteration : filterBidirectional;
    import std.container.dlist : DList;

    auto dl = DList!int(9, 1, 2, 3, 9);
    assert(dl[].dropOne().dropBackOne().equal([1, 2, 3]));

    auto a = [1, 2, 3];
    assert(a.dropOne() == [2, 3]);
    assert(a.dropBackOne() == [1, 2]);

    string s = "日本語";
    import std.exception : assumeWontThrow;
    assert(assumeWontThrow(s.dropOne() == "本語"));
    assert(assumeWontThrow(s.dropBackOne() == "日本"));

    auto bd = filterBidirectional!"true"([1, 2, 3]);
    assert(bd.dropOne().equal([2, 3]));
    assert(bd.dropBackOne().equal([1, 2]));
}

/**
Create a range which repeats one value forever.

Params:
    value = the value to repeat

Returns:
    An infinite random access range with slicing.
*/
struct Repeat(T)
{
private:
    //Store a non-qualified T when possible: This is to make Repeat assignable
    static if ((is(T == class) || is(T == interface)) && (is(T == const) || is(T == immutable)))
    {
        import std.typecons : Rebindable;
        alias UT = Rebindable!T;
    }
    else static if (is(T : Unqual!T) && is(Unqual!T : T))
        alias UT = Unqual!T;
    else
        alias UT = T;
    UT _value;

public:
    /// Range primitives
    @property inout(T) front() inout { return _value; }

    /// ditto
    @property inout(T) back() inout { return _value; }

    /// ditto
    enum bool empty = false;

    /// ditto
    void popFront() {}

    /// ditto
    void popBack() {}

    /// ditto
    @property auto save() inout { return this; }

    /// ditto
    inout(T) opIndex(size_t) inout { return _value; }

    /// ditto
    auto opSlice(size_t i, size_t j)
    in
    {
        assert(
            i <= j,
            "Attempting to slice a Repeat with a larger first argument than the second."
        );
    }
    body
    {
        return this.takeExactly(j - i);
    }
    private static struct DollarToken {}

    /// ditto
    enum opDollar = DollarToken.init;

    /// ditto
    auto opSlice(size_t, DollarToken) inout { return this; }
}

/// Ditto
Repeat!T repeat(T)(T value) { return Repeat!T(value); }

///
pure @safe nothrow unittest
{
    import std.algorithm.comparison : equal;

    assert(equal(5.repeat().take(4), [ 5, 5, 5, 5 ]));
}

pure @safe nothrow unittest
{
    import std.algorithm.comparison : equal;

    auto  r = repeat(5);
    alias R = typeof(r);
    static assert(isBidirectionalRange!R);
    static assert(isForwardRange!R);
    static assert(isInfinite!R);
    static assert(hasSlicing!R);

    assert(r.back == 5);
    assert(r.front == 5);
    assert(r.take(4).equal([ 5, 5, 5, 5 ]));
    assert(r[0 .. 4].equal([ 5, 5, 5, 5 ]));

    R r2 = r[5 .. $];
    assert(r2.back == 5);
    assert(r2.front == 5);
}

/**
   Repeats $(D value) exactly $(D n) times. Equivalent to $(D
   take(repeat(value), n)).
*/
Take!(Repeat!T) repeat(T)(T value, size_t n)
{
    return take(repeat(value), n);
}

///
pure @safe nothrow @nogc unittest
{
    import std.algorithm.comparison : equal;

    assert(equal(5.repeat(4), 5.repeat().take(4)));
}

pure @safe nothrow unittest //12007
{
    static class C{}
    Repeat!(immutable int) ri;
    ri = ri.save;
    Repeat!(immutable C) rc;
    rc = rc.save;

    import std.algorithm.setops : cartesianProduct;
    import std.algorithm.comparison : equal;
    import std.typecons : tuple;
    immutable int[] A = [1,2,3];
    immutable int[] B = [4,5,6];

    assert(equal(cartesianProduct(A,B),
        [
            tuple(1, 4), tuple(1, 5), tuple(1, 6),
            tuple(2, 4), tuple(2, 5), tuple(2, 6),
            tuple(3, 4), tuple(3, 5), tuple(3, 6),
        ]));
}

/**
Given callable ($(REF isCallable, std,traits)) `fun`, create as a range
whose front is defined by successive calls to `fun()`.
This is especially useful to call function with global side effects (random
functions), or to create ranges expressed as a single delegate, rather than
an entire `front`/`popFront`/`empty` structure.
`fun` maybe be passed either a template alias parameter (existing
function, delegate, struct type defining `static opCall`) or
a run-time value argument (delegate, function object).
The result range models an InputRange
($(REF isInputRange, std,range,primitives)).
The resulting range will call `fun()` on construction, and every call to
`popFront`, and the cached value will be returned when `front` is called.

Returns: an `inputRange` where each element represents another call to fun.
*/
auto generate(Fun)(Fun fun)
if (isCallable!fun)
{
    auto gen = Generator!(Fun)(fun);
    gen.popFront(); // prime the first element
    return gen;
}

/// ditto
auto generate(alias fun)()
if (isCallable!fun)
{
    auto gen = Generator!(fun)();
    gen.popFront(); // prime the first element
    return gen;
}

///
@safe pure unittest
{
    import std.algorithm.comparison : equal;
    import std.algorithm.iteration : map;

    int i = 1;
    auto powersOfTwo = generate!(() => i *= 2)().take(10);
    assert(equal(powersOfTwo, iota(1, 11).map!"2^^a"()));
}

///
@safe pure unittest
{
    import std.algorithm.comparison : equal;

    //Returns a run-time delegate
    auto infiniteIota(T)(T low, T high)
    {
        T i = high;
        return (){if (i == high) i = low; return i++;};
    }
    //adapted as a range.
    assert(equal(generate(infiniteIota(1, 4)).take(10), [1, 2, 3, 1, 2, 3, 1, 2, 3, 1]));
}

///
@safe unittest
{
    import std.format : format;
    import std.random : uniform;

    auto r = generate!(() => uniform(0, 6)).take(10);
    format("%(%s %)", r);
}

private struct Generator(Fun...)
{
    static assert(Fun.length == 1);
    static assert(isInputRange!Generator);

private:
    static if (is(Fun[0]))
        Fun[0] fun;
    else
        alias fun = Fun[0];

    enum returnByRef_ = (functionAttributes!fun & FunctionAttribute.ref_) ? true : false;
    static if (returnByRef_)
        ReturnType!fun *elem_;
    else
        ReturnType!fun elem_;
public:
    /// Range primitives
    enum empty = false;

    static if (returnByRef_)
    {
        /// ditto
        ref front() @property
        {
            return *elem_;
        }
        /// ditto
        void popFront()
        {
            elem_ = &fun();
        }
    }
    else
    {
        /// ditto
        auto front() @property
        {
            return elem_;
        }
        /// ditto
        void popFront()
        {
            elem_ = fun();
        }
    }
}

@safe unittest
{
    import std.algorithm.comparison : equal;

    struct StaticOpCall
    {
        static ubyte opCall() { return 5 ; }
    }

    assert(equal(generate!StaticOpCall().take(10), repeat(5).take(10)));
}

@safe pure unittest
{
    import std.algorithm.comparison : equal;

    struct OpCall
    {
        ubyte opCall() @safe pure { return 5 ; }
    }

    OpCall op;
    assert(equal(generate(op).take(10), repeat(5).take(10)));
}

// verify ref mechanism works
@system unittest
{
    int[10] arr;
    int idx;

    ref int fun() {
        auto x = idx++;
        idx %= arr.length;
        return arr[x];
    }
    int y = 1;
    foreach (ref x; generate!(fun).take(20))
    {
        x += y++;
    }
    import std.algorithm.comparison : equal;
    assert(equal(arr[], iota(12, 32, 2)));
}

// assure front isn't the mechanism to make generate go to the next element.
@safe unittest
{
    int i;
    auto g = generate!(() => ++i);
    auto f = g.front;
    assert(f == g.front);
    g = g.drop(5); // reassign because generate caches
    assert(g.front == f + 5);
}

/**
Repeats the given forward range ad infinitum. If the original range is
infinite (fact that would make $(D Cycle) the identity application),
$(D Cycle) detects that and aliases itself to the range type
itself. That works for non-forward ranges too.
If the original range has random access, $(D Cycle) offers
random access and also offers a constructor taking an initial position
$(D index). $(D Cycle) works with static arrays in addition to ranges,
mostly for performance reasons.

Note: The input range must not be empty.

Tip: This is a great way to implement simple circular buffers.
*/
struct Cycle(R)
if (isForwardRange!R && !isInfinite!R)
{
    static if (isRandomAccessRange!R && hasLength!R)
    {
        private R _original;
        private size_t _index;

        /// Range primitives
        this(R input, size_t index = 0)
        {
            _original = input;
            _index = index % _original.length;
        }

        /// ditto
        @property auto ref front()
        {
            return _original[_index];
        }

        static if (is(typeof((cast(const R)_original)[_index])))
        {
            /// ditto
            @property auto ref front() const
            {
                return _original[_index];
            }
        }

        static if (hasAssignableElements!R)
        {
            /// ditto
            @property void front(ElementType!R val)
            {
                _original[_index] = val;
            }
        }

        /// ditto
        enum bool empty = false;

        /// ditto
        void popFront()
        {
            ++_index;
            if (_index >= _original.length)
                _index = 0;
        }

        /// ditto
        auto ref opIndex(size_t n)
        {
            return _original[(n + _index) % _original.length];
        }

        static if (is(typeof((cast(const R)_original)[_index])) &&
                   is(typeof((cast(const R)_original).length)))
        {
            /// ditto
            auto ref opIndex(size_t n) const
            {
                return _original[(n + _index) % _original.length];
            }
        }

        static if (hasAssignableElements!R)
        {
            /// ditto
            void opIndexAssign(ElementType!R val, size_t n)
            {
                _original[(n + _index) % _original.length] = val;
            }
        }

        /// ditto
        @property Cycle save()
        {
            //No need to call _original.save, because Cycle never actually modifies _original
            return Cycle(_original, _index);
        }

        private static struct DollarToken {}

        /// ditto
        enum opDollar = DollarToken.init;

        static if (hasSlicing!R)
        {
            /// ditto
            auto opSlice(size_t i, size_t j)
            in
            {
                assert(i <= j);
            }
            body
            {
                return this[i .. $].takeExactly(j - i);
            }

            /// ditto
            auto opSlice(size_t i, DollarToken)
            {
                return typeof(this)(_original, _index + i);
            }
        }
    }
    else
    {
        private R _original;
        private R _current;

        /// ditto
        this(R input)
        {
            _original = input;
            _current = input.save;
        }

        /// ditto
        @property auto ref front()
        {
            return _current.front;
        }

        static if (is(typeof((cast(const R)_current).front)))
        {
            /// ditto
            @property auto ref front() const
            {
                return _current.front;
            }
        }

        static if (hasAssignableElements!R)
        {
            /// ditto
            @property auto front(ElementType!R val)
            {
                return _current.front = val;
            }
        }

        /// ditto
        enum bool empty = false;

        /// ditto
        void popFront()
        {
            _current.popFront();
            if (_current.empty)
                _current = _original.save;
        }

        /// ditto
        @property Cycle save()
        {
            //No need to call _original.save, because Cycle never actually modifies _original
            Cycle ret = this;
            ret._original = _original;
            ret._current =  _current.save;
            return ret;
        }
    }
}

/// ditto
template Cycle(R)
if (isInfinite!R)
{
    alias Cycle = R;
}

///
struct Cycle(R)
if (isStaticArray!R)
{
    private alias ElementType = typeof(R.init[0]);
    private ElementType* _ptr;
    private size_t _index;

nothrow:

    /// Range primitives
    this(ref R input, size_t index = 0) @system
    {
        _ptr = input.ptr;
        _index = index % R.length;
    }

    /// ditto
    @property ref inout(ElementType) front() inout @safe
    {
        static ref auto trustedPtrIdx(typeof(_ptr) p, size_t idx) @trusted
        {
            return p[idx];
        }
        return trustedPtrIdx(_ptr, _index);
    }

    /// ditto
    enum bool empty = false;

    /// ditto
    void popFront() @safe
    {
        ++_index;
        if (_index >= R.length)
            _index = 0;
    }

    /// ditto
    ref inout(ElementType) opIndex(size_t n) inout @safe
    {
        static ref auto trustedPtrIdx(typeof(_ptr) p, size_t idx) @trusted
        {
            return p[idx % R.length];
        }
        return trustedPtrIdx(_ptr, n + _index);
    }

    /// ditto
    @property inout(Cycle) save() inout @safe
    {
        return this;
    }

    private static struct DollarToken {}
    /// ditto
    enum opDollar = DollarToken.init;

    /// ditto
    auto opSlice(size_t i, size_t j) @safe
    in
    {
        assert(
            i <= j,
            "Attempting to slice a Repeat with a larger first argument than the second."
        );
    }
    body
    {
        return this[i .. $].takeExactly(j - i);
    }

    /// ditto
    inout(typeof(this)) opSlice(size_t i, DollarToken) inout @safe
    {
        static auto trustedCtor(typeof(_ptr) p, size_t idx) @trusted
        {
            return cast(inout) Cycle(*cast(R*)(p), idx);
        }
        return trustedCtor(_ptr, _index + i);
    }
}

/// Ditto
auto cycle(R)(R input)
if (isInputRange!R)
{
    static assert(isForwardRange!R || isInfinite!R,
        "Cycle requires a forward range argument unless it's statically known"
         ~ " to be infinite");
    assert(!input.empty, "Attempting to pass an empty input to cycle");
    static if (isInfinite!R) return input;
    else return Cycle!R(input);
}

///
@safe unittest
{
    import std.algorithm.comparison : equal;
    import std.range : cycle, take;

    // Here we create an infinitive cyclic sequence from [1, 2]
    // (i.e. get here [1, 2, 1, 2, 1, 2 and so on]) then
    // take 5 elements of this sequence (so we have [1, 2, 1, 2, 1])
    // and compare them with the expected values for equality.
    assert(cycle([1, 2]).take(5).equal([ 1, 2, 1, 2, 1 ]));
}

/// Ditto
Cycle!R cycle(R)(R input, size_t index = 0)
if (isRandomAccessRange!R && !isInfinite!R)
{
    assert(!input.empty, "Attempting to pass an empty input to cycle");
    return Cycle!R(input, index);
}

/// Ditto
Cycle!R cycle(R)(ref R input, size_t index = 0) @system
if (isStaticArray!R)
{
    return Cycle!R(input, index);
}

@safe unittest
{
    import std.algorithm.comparison : equal;
    import std.internal.test.dummyrange : AllDummyRanges;

    static assert(isForwardRange!(Cycle!(uint[])));

    // Make sure ref is getting propagated properly.
    int[] nums = [1,2,3];
    auto c2 = cycle(nums);
    c2[3]++;
    assert(nums[0] == 2);

    immutable int[] immarr = [1, 2, 3];

    foreach (DummyType; AllDummyRanges)
    {
        static if (isForwardRange!DummyType)
        {
            DummyType dummy;
            auto cy = cycle(dummy);
            static assert(isForwardRange!(typeof(cy)));
            auto t = take(cy, 20);
            assert(equal(t, [1,2,3,4,5,6,7,8,9,10,1,2,3,4,5,6,7,8,9,10]));

            const cRange = cy;
            assert(cRange.front == 1);

            static if (hasAssignableElements!DummyType)
            {
                {
                    cy.front = 66;
                    scope(exit) cy.front = 1;
                    assert(dummy.front == 66);
                }

                static if (isRandomAccessRange!DummyType)
                {
                    {
                        cy[10] = 66;
                        scope(exit) cy[10] = 1;
                        assert(dummy.front == 66);
                    }

                    assert(cRange[10] == 1);
                }
            }

            static if (hasSlicing!DummyType)
            {
                auto slice = cy[5 .. 15];
                assert(equal(slice, [6, 7, 8, 9, 10, 1, 2, 3, 4, 5]));
                static assert(is(typeof(slice) == typeof(takeExactly(cy, 5))));

                auto infSlice = cy[7 .. $];
                assert(equal(take(infSlice, 5), [8, 9, 10, 1, 2]));
                static assert(isInfinite!(typeof(infSlice)));
            }
        }
    }
}

@system unittest // For static arrays.
{
    import std.algorithm.comparison : equal;

    int[3] a = [ 1, 2, 3 ];
    static assert(isStaticArray!(typeof(a)));
    auto c = cycle(a);
    assert(a.ptr == c._ptr);
    assert(equal(take(cycle(a), 5), [ 1, 2, 3, 1, 2 ][]));
    static assert(isForwardRange!(typeof(c)));

    // Test qualifiers on slicing.
    alias C = typeof(c);
    static assert(is(typeof(c[1 .. $]) == C));
    const cConst = c;
    static assert(is(typeof(cConst[1 .. $]) == const(C)));
}

@safe unittest // For infinite ranges
{
    struct InfRange
    {
        void popFront() { }
        @property int front() { return 0; }
        enum empty = false;
        auto save() { return this; }
    }
    struct NonForwardInfRange
    {
        void popFront() { }
        @property int front() { return 0; }
        enum empty = false;
    }

    InfRange i;
    NonForwardInfRange j;
    auto c = cycle(i);
    assert(c == i);
    //make sure it can alias out even non-forward infinite ranges
    static assert(is(typeof(j.cycle) == typeof(j)));
}

@safe unittest
{
    import std.algorithm.comparison : equal;

    int[5] arr = [0, 1, 2, 3, 4];
    auto cleD = cycle(arr[]); //Dynamic
    assert(equal(cleD[5 .. 10], arr[]));

    //n is a multiple of 5 worth about 3/4 of size_t.max
    auto n = size_t.max/4 + size_t.max/2;
    n -= n % 5;

    //Test index overflow
    foreach (_ ; 0 .. 10)
    {
        cleD = cleD[n .. $];
        assert(equal(cleD[5 .. 10], arr[]));
    }
}

@system unittest
{
    import std.algorithm.comparison : equal;

    int[5] arr = [0, 1, 2, 3, 4];
    auto cleS = cycle(arr);   //Static
    assert(equal(cleS[5 .. 10], arr[]));

    //n is a multiple of 5 worth about 3/4 of size_t.max
    auto n = size_t.max/4 + size_t.max/2;
    n -= n % 5;

    //Test index overflow
    foreach (_ ; 0 .. 10)
    {
        cleS = cleS[n .. $];
        assert(equal(cleS[5 .. 10], arr[]));
    }
}

@system unittest
{
    import std.algorithm.comparison : equal;

    int[1] arr = [0];
    auto cleS = cycle(arr);
    cleS = cleS[10 .. $];
    assert(equal(cleS[5 .. 10], 0.repeat(5)));
    assert(cleS.front == 0);
}

@system unittest //10845
{
    import std.algorithm.comparison : equal;
    import std.algorithm.iteration : filter;

    auto a = inputRangeObject(iota(3).filter!"true");
    assert(equal(cycle(a).take(10), [0, 1, 2, 0, 1, 2, 0, 1, 2, 0]));
}

@safe unittest // 12177
{
    static assert(__traits(compiles, recurrence!q{a[n - 1] ~ a[n - 2]}("1", "0")));
}

// Issue 13390
@system unittest
{
    import core.exception : AssertError;
    import std.exception : assertThrown;
    assertThrown!AssertError(cycle([0, 1, 2][0 .. 0]));
}

private alias lengthType(R) = typeof(R.init.length.init);

/**
   Iterate several ranges in lockstep. The element type is a proxy tuple
   that allows accessing the current element in the $(D n)th range by
   using $(D e[n]).

   `zip` is similar to $(LREF lockstep), but `lockstep` doesn't
   bundle its elements and uses the `opApply` protocol.
   `lockstep` allows reference access to the elements in
   `foreach` iterations.

    Params:
        sp = controls what `zip` will do if the _ranges are different lengths
        ranges = the ranges to zip together
    Returns:
        At minimum, an input range. `Zip` offers the lowest range facilities
        of all components, e.g. it offers random access iff all ranges offer
        random access, and also offers mutation and swapping if all ranges offer
        it. Due to this, `Zip` is extremely powerful because it allows manipulating
        several ranges in lockstep.
    Throws:
        An `Exception` if all of the _ranges are not the same length and
        `sp` is set to `StoppingPolicy.requireSameLength`.
*/
struct Zip(Ranges...)
if (Ranges.length && allSatisfy!(isInputRange, Ranges))
{
    import std.format : format; //for generic mixins
    import std.typecons : Tuple;

    alias R = Ranges;
    private R ranges;
    alias ElementType = Tuple!(staticMap!(.ElementType, R));
    private StoppingPolicy stoppingPolicy = StoppingPolicy.shortest;

/**
   Builds an object. Usually this is invoked indirectly by using the
   $(LREF zip) function.
 */
    this(R rs, StoppingPolicy s = StoppingPolicy.shortest)
    {
        ranges[] = rs[];
        stoppingPolicy = s;
    }

/**
   Returns $(D true) if the range is at end. The test depends on the
   stopping policy.
*/
    static if (allSatisfy!(isInfinite, R))
    {
        // BUG:  Doesn't propagate infiniteness if only some ranges are infinite
        //       and s == StoppingPolicy.longest.  This isn't fixable in the
        //       current design since StoppingPolicy is known only at runtime.
        enum bool empty = false;
    }
    else
    {
        ///
        @property bool empty()
        {
            import std.exception : enforce;
            import std.meta : anySatisfy;

            final switch (stoppingPolicy)
            {
            case StoppingPolicy.shortest:
                foreach (i, Unused; R)
                {
                    if (ranges[i].empty) return true;
                }
                return false;
            case StoppingPolicy.longest:
                static if (anySatisfy!(isInfinite, R))
                {
                    return false;
                }
                else
                {
                    foreach (i, Unused; R)
                    {
                        if (!ranges[i].empty) return false;
                    }
                    return true;
                }
            case StoppingPolicy.requireSameLength:
                foreach (i, Unused; R[1 .. $])
                {
                    enforce(ranges[0].empty ==
                            ranges[i + 1].empty,
                            "Inequal-length ranges passed to Zip");
                }
                return ranges[0].empty;
            }
            assert(false);
        }
    }

    static if (allSatisfy!(isForwardRange, R))
    {
        ///
        @property Zip save()
        {
            //Zip(ranges[0].save, ranges[1].save, ..., stoppingPolicy)
            return mixin (q{Zip(%(ranges[%s].save%|, %), stoppingPolicy)}.format(iota(0, R.length)));
        }
    }

    private .ElementType!(R[i]) tryGetInit(size_t i)()
    {
        alias E = .ElementType!(R[i]);
        static if (!is(typeof({static E i;})))
            throw new Exception("Range with non-default constructable elements exhausted.");
        else
            return E.init;
    }

/**
   Returns the current iterated element.
*/
    @property ElementType front()
    {
        @property tryGetFront(size_t i)(){return ranges[i].empty ? tryGetInit!i() : ranges[i].front;}
        //ElementType(tryGetFront!0, tryGetFront!1, ...)
        return mixin(q{ElementType(%(tryGetFront!%s, %))}.format(iota(0, R.length)));
    }

/**
   Sets the front of all iterated ranges.
*/
    static if (allSatisfy!(hasAssignableElements, R))
    {
        @property void front(ElementType v)
        {
            foreach (i, Unused; R)
            {
                if (!ranges[i].empty)
                {
                    ranges[i].front = v[i];
                }
            }
        }
    }

/**
   Moves out the front.
*/
    static if (allSatisfy!(hasMobileElements, R))
    {
        ElementType moveFront()
        {
            @property tryMoveFront(size_t i)(){return ranges[i].empty ? tryGetInit!i() : ranges[i].moveFront();}
            //ElementType(tryMoveFront!0, tryMoveFront!1, ...)
            return mixin(q{ElementType(%(tryMoveFront!%s, %))}.format(iota(0, R.length)));
        }
    }

/**
   Returns the rightmost element.
*/
    static if (allSatisfy!(isBidirectionalRange, R))
    {
        @property ElementType back()
        {
            //TODO: Fixme! BackElement != back of all ranges in case of jagged-ness

            @property tryGetBack(size_t i)(){return ranges[i].empty ? tryGetInit!i() : ranges[i].back;}
            //ElementType(tryGetBack!0, tryGetBack!1, ...)
            return mixin(q{ElementType(%(tryGetBack!%s, %))}.format(iota(0, R.length)));
        }

/**
   Moves out the back.
*/
        static if (allSatisfy!(hasMobileElements, R))
        {
            ElementType moveBack()
            {
                //TODO: Fixme! BackElement != back of all ranges in case of jagged-ness

                @property tryMoveBack(size_t i)(){return ranges[i].empty ? tryGetInit!i() : ranges[i].moveFront();}
                //ElementType(tryMoveBack!0, tryMoveBack!1, ...)
                return mixin(q{ElementType(%(tryMoveBack!%s, %))}.format(iota(0, R.length)));
            }
        }

/**
   Returns the current iterated element.
*/
        static if (allSatisfy!(hasAssignableElements, R))
        {
            @property void back(ElementType v)
            {
                //TODO: Fixme! BackElement != back of all ranges in case of jagged-ness.
                //Not sure the call is even legal for StoppingPolicy.longest

                foreach (i, Unused; R)
                {
                    if (!ranges[i].empty)
                    {
                        ranges[i].back = v[i];
                    }
                }
            }
        }
    }

/**
   Advances to the next element in all controlled ranges.
*/
    void popFront()
    {
        import std.exception : enforce;

        final switch (stoppingPolicy)
        {
        case StoppingPolicy.shortest:
            foreach (i, Unused; R)
            {
                assert(!ranges[i].empty);
                ranges[i].popFront();
            }
            break;
        case StoppingPolicy.longest:
            foreach (i, Unused; R)
            {
                if (!ranges[i].empty) ranges[i].popFront();
            }
            break;
        case StoppingPolicy.requireSameLength:
            foreach (i, Unused; R)
            {
                enforce(!ranges[i].empty, "Invalid Zip object");
                ranges[i].popFront();
            }
            break;
        }
    }

/**
   Calls $(D popBack) for all controlled ranges.
*/
    static if (allSatisfy!(isBidirectionalRange, R))
    {
        void popBack()
        {
            //TODO: Fixme! In case of jaggedness, this is wrong.
            import std.exception : enforce;

            final switch (stoppingPolicy)
            {
            case StoppingPolicy.shortest:
                foreach (i, Unused; R)
                {
                    assert(!ranges[i].empty);
                    ranges[i].popBack();
                }
                break;
            case StoppingPolicy.longest:
                foreach (i, Unused; R)
                {
                    if (!ranges[i].empty) ranges[i].popBack();
                }
                break;
            case StoppingPolicy.requireSameLength:
                foreach (i, Unused; R)
                {
                    enforce(!ranges[i].empty, "Invalid Zip object");
                    ranges[i].popBack();
                }
                break;
            }
        }
    }

/**
   Returns the length of this range. Defined only if all ranges define
   $(D length).
*/
    static if (allSatisfy!(hasLength, R))
    {
        @property auto length()
        {
            static if (Ranges.length == 1)
                return ranges[0].length;
            else
            {
                if (stoppingPolicy == StoppingPolicy.requireSameLength)
                    return ranges[0].length;

                //[min|max](ranges[0].length, ranges[1].length, ...)
                import std.algorithm.comparison : min, max;
                if (stoppingPolicy == StoppingPolicy.shortest)
                    return mixin(q{min(%(ranges[%s].length%|, %))}.format(iota(0, R.length)));
                else
                    return mixin(q{max(%(ranges[%s].length%|, %))}.format(iota(0, R.length)));
            }
        }

        alias opDollar = length;
    }

/**
   Returns a slice of the range. Defined only if all range define
   slicing.
*/
    static if (allSatisfy!(hasSlicing, R))
    {
        auto opSlice(size_t from, size_t to)
        {
            //Slicing an infinite range yields the type Take!R
            //For finite ranges, the type Take!R aliases to R
            alias ZipResult = Zip!(staticMap!(Take, R));

            //ZipResult(ranges[0][from .. to], ranges[1][from .. to], ..., stoppingPolicy)
            return mixin (q{ZipResult(%(ranges[%s][from .. to]%|, %), stoppingPolicy)}.format(iota(0, R.length)));
        }
    }

/**
   Returns the $(D n)th element in the composite range. Defined if all
   ranges offer random access.
*/
    static if (allSatisfy!(isRandomAccessRange, R))
    {
        ElementType opIndex(size_t n)
        {
            //TODO: Fixme! This may create an out of bounds access
            //for StoppingPolicy.longest

            //ElementType(ranges[0][n], ranges[1][n], ...)
            return mixin (q{ElementType(%(ranges[%s][n]%|, %))}.format(iota(0, R.length)));
        }

/**
   Assigns to the $(D n)th element in the composite range. Defined if
   all ranges offer random access.
*/
        static if (allSatisfy!(hasAssignableElements, R))
        {
            void opIndexAssign(ElementType v, size_t n)
            {
                //TODO: Fixme! Not sure the call is even legal for StoppingPolicy.longest
                foreach (i, Range; R)
                {
                    ranges[i][n] = v[i];
                }
            }
        }

/**
   Destructively reads the $(D n)th element in the composite
   range. Defined if all ranges offer random access.
*/
        static if (allSatisfy!(hasMobileElements, R))
        {
            ElementType moveAt(size_t n)
            {
                //TODO: Fixme! This may create an out of bounds access
                //for StoppingPolicy.longest

                //ElementType(ranges[0].moveAt(n), ranges[1].moveAt(n), ..., )
                return mixin (q{ElementType(%(ranges[%s].moveAt(n)%|, %))}.format(iota(0, R.length)));
            }
        }
    }
}

/// Ditto
auto zip(Ranges...)(Ranges ranges)
if (Ranges.length && allSatisfy!(isInputRange, Ranges))
{
    return Zip!Ranges(ranges);
}

///
pure @safe unittest
{
    import std.algorithm.comparison : equal;
    import std.algorithm.iteration : map;

    // pairwise sum
    auto arr = [0, 1, 2];
    assert(zip(arr, arr.dropOne).map!"a[0] + a[1]".equal([1, 3]));
}

///
pure @safe unittest
{
    import std.conv : to;

    int[] a = [ 1, 2, 3 ];
    string[] b = [ "a", "b", "c" ];
    string[] result;

    foreach (tup; zip(a, b))
    {
        result ~= tup[0].to!string ~ tup[1];
    }

    assert(result == [ "1a", "2b", "3c" ]);

    size_t idx = 0;
    // unpacking tuple elements with foreach
    foreach (e1, e2; zip(a, b))
    {
        assert(e1 == a[idx]);
        assert(e2 == b[idx]);
        ++idx;
    }
}

/// $(D zip) is powerful - the following code sorts two arrays in parallel:
pure @safe unittest
{
    import std.algorithm.sorting : sort;

    int[] a = [ 1, 2, 3 ];
    string[] b = [ "a", "c", "b" ];
    zip(a, b).sort!((t1, t2) => t1[0] > t2[0]);

    assert(a == [ 3, 2, 1 ]);
    // b is sorted according to a's sorting
    assert(b == [ "b", "c", "a" ]);
}

/// Ditto
auto zip(Ranges...)(StoppingPolicy sp, Ranges ranges)
if (Ranges.length && allSatisfy!(isInputRange, Ranges))
{
    return Zip!Ranges(ranges, sp);
}

/**
   Dictates how iteration in a $(D Zip) should stop. By default stop at
   the end of the shortest of all ranges.
*/
enum StoppingPolicy
{
    /// Stop when the shortest range is exhausted
    shortest,
    /// Stop when the longest range is exhausted
    longest,
    /// Require that all ranges are equal
    requireSameLength,
}

@system unittest
{
    import std.algorithm.comparison : equal;
    import std.algorithm.iteration : filter, map;
    import std.algorithm.mutation : swap;
    import std.algorithm.sorting : sort;

    import std.exception : assertThrown, assertNotThrown;
    import std.typecons : tuple;

    int[] a = [ 1, 2, 3 ];
    float[] b = [ 1.0, 2.0, 3.0 ];
    foreach (e; zip(a, b))
    {
        assert(e[0] == e[1]);
    }

    swap(a[0], a[1]);
    auto z = zip(a, b);
    //swap(z.front(), z.back());
    sort!("a[0] < b[0]")(zip(a, b));
    assert(a == [1, 2, 3]);
    assert(b == [2.0, 1.0, 3.0]);

    z = zip(StoppingPolicy.requireSameLength, a, b);
    assertNotThrown(z.popBack());
    assertNotThrown(z.popBack());
    assertNotThrown(z.popBack());
    assert(z.empty);
    assertThrown(z.popBack());

    a = [ 1, 2, 3 ];
    b = [ 1.0, 2.0, 3.0 ];
    sort!("a[0] > b[0]")(zip(StoppingPolicy.requireSameLength, a, b));
    assert(a == [3, 2, 1]);
    assert(b == [3.0, 2.0, 1.0]);

    a = [];
    b = [];
    assert(zip(StoppingPolicy.requireSameLength, a, b).empty);

    // Test infiniteness propagation.
    static assert(isInfinite!(typeof(zip(repeat(1), repeat(1)))));

    // Test stopping policies with both value and reference.
    auto a1 = [1, 2];
    auto a2 = [1, 2, 3];
    auto stuff = tuple(tuple(a1, a2),
            tuple(filter!"a"(a1), filter!"a"(a2)));

    alias FOO = Zip!(immutable(int)[], immutable(float)[]);

    foreach (t; stuff.expand)
    {
        auto arr1 = t[0];
        auto arr2 = t[1];
        auto zShortest = zip(arr1, arr2);
        assert(equal(map!"a[0]"(zShortest), [1, 2]));
        assert(equal(map!"a[1]"(zShortest), [1, 2]));

        try {
            auto zSame = zip(StoppingPolicy.requireSameLength, arr1, arr2);
            foreach (elem; zSame) {}
            assert(0);
        } catch (Throwable) { /* It's supposed to throw.*/ }

        auto zLongest = zip(StoppingPolicy.longest, arr1, arr2);
        assert(!zLongest.ranges[0].empty);
        assert(!zLongest.ranges[1].empty);

        zLongest.popFront();
        zLongest.popFront();
        assert(!zLongest.empty);
        assert(zLongest.ranges[0].empty);
        assert(!zLongest.ranges[1].empty);

        zLongest.popFront();
        assert(zLongest.empty);
    }

    // BUG 8900
    assert(zip([1, 2], repeat('a')).array == [tuple(1, 'a'), tuple(2, 'a')]);
    assert(zip(repeat('a'), [1, 2]).array == [tuple('a', 1), tuple('a', 2)]);

    // Doesn't work yet.  Issues w/ emplace.
    // static assert(is(Zip!(immutable int[], immutable float[])));


    // These unittests pass, but make the compiler consume an absurd amount
    // of RAM and time.  Therefore, they should only be run if explicitly
    // uncommented when making changes to Zip.  Also, running them using
    // make -fwin32.mak unittest makes the compiler completely run out of RAM.
    // You need to test just this module.
    /+
     foreach (DummyType1; AllDummyRanges)
     {
         DummyType1 d1;
         foreach (DummyType2; AllDummyRanges)
         {
             DummyType2 d2;
             auto r = zip(d1, d2);
             assert(equal(map!"a[0]"(r), [1,2,3,4,5,6,7,8,9,10]));
             assert(equal(map!"a[1]"(r), [1,2,3,4,5,6,7,8,9,10]));

             static if (isForwardRange!DummyType1 && isForwardRange!DummyType2)
             {
                 static assert(isForwardRange!(typeof(r)));
             }

             static if (isBidirectionalRange!DummyType1 &&
                     isBidirectionalRange!DummyType2) {
                 static assert(isBidirectionalRange!(typeof(r)));
             }
             static if (isRandomAccessRange!DummyType1 &&
                     isRandomAccessRange!DummyType2) {
                 static assert(isRandomAccessRange!(typeof(r)));
             }
         }
     }
    +/
}

pure @safe unittest
{
    import std.algorithm.sorting : sort;

    auto a = [5,4,3,2,1];
    auto b = [3,1,2,5,6];
    auto z = zip(a, b);

    sort!"a[0] < b[0]"(z);

    assert(a == [1, 2, 3, 4, 5]);
    assert(b == [6, 5, 2, 1, 3]);
}

@safe pure unittest
{
    import std.algorithm.comparison : equal;
    import std.typecons : tuple;

    auto LL = iota(1L, 1000L);
    auto z = zip(LL, [4]);

    assert(equal(z, [tuple(1L,4)]));

    auto LL2 = iota(0L, 500L);
    auto z2 = zip([7], LL2);
    assert(equal(z2, [tuple(7, 0L)]));
}

// Text for Issue 11196
@safe pure unittest
{
    import std.exception : assertThrown;

    static struct S { @disable this(); }
    assert(zip((S[5]).init[]).length == 5);
    assert(zip(StoppingPolicy.longest, cast(S[]) null, new int[1]).length == 1);
    assertThrown(zip(StoppingPolicy.longest, cast(S[]) null, new int[1]).front);
}

@safe pure unittest //12007
{
    static struct R
    {
        enum empty = false;
        void popFront(){}
        int front(){return 1;} @property
        R save(){return this;} @property
        void opAssign(R) @disable;
    }
    R r;
    auto z = zip(r, r);
    assert(z.save == z);
}

pure @system unittest
{
    import std.typecons : tuple;

    auto r1 = [0,1,2];
    auto r2 = [1,2,3];
    auto z1 = zip(refRange(&r1), refRange(&r2));
    auto z2 = z1.save;
    z1.popFront();
    assert(z1.front == tuple(1,2));
    assert(z2.front == tuple(0,1));
}

/*
    Generate lockstep's opApply function as a mixin string.
    If withIndex is true prepend a size_t index to the delegate.
*/
private string lockstepMixin(Ranges...)(bool withIndex, bool reverse)
{
    import std.format : format;

    string[] params;
    string[] emptyChecks;
    string[] dgArgs;
    string[] popFronts;
    string indexDef;
    string indexInc;

    if (withIndex)
    {
        params ~= "size_t";
        dgArgs ~= "index";
        if (reverse)
        {
            indexDef = q{
                size_t index = ranges[0].length-1;
                enforce(_stoppingPolicy == StoppingPolicy.requireSameLength,
                        "lockstep can only be used with foreach_reverse when stoppingPolicy == requireSameLength");

                foreach (range; ranges[1..$])
                    enforce(range.length == ranges[0].length);
                };
            indexInc = "--index;";
        }
        else
        {
            indexDef = "size_t index = 0;";
            indexInc = "++index;";
        }
    }

    foreach (idx, Range; Ranges)
    {
        params ~= format("%sElementType!(Ranges[%s])", hasLvalueElements!Range ? "ref " : "", idx);
        emptyChecks ~= format("!ranges[%s].empty", idx);
        if (reverse)
        {
            dgArgs ~= format("ranges[%s].back", idx);
            popFronts ~= format("ranges[%s].popBack();", idx);
        }
        else
        {
            dgArgs ~= format("ranges[%s].front", idx);
            popFronts ~= format("ranges[%s].popFront();", idx);
        }
    }

    string name = reverse ? "opApplyReverse" : "opApply";

    return format(
    q{
        int %s(scope int delegate(%s) dg)
        {
            import std.exception : enforce;

            auto ranges = _ranges;
            int res;
            %s

            while (%s)
            {
                res = dg(%s);
                if (res) break;
                %s
                %s
            }

            if (_stoppingPolicy == StoppingPolicy.requireSameLength)
            {
                foreach (range; ranges)
                    enforce(range.empty);
            }
            return res;
        }
    }, name, params.join(", "), indexDef,
       emptyChecks.join(" && "), dgArgs.join(", "),
       popFronts.join("\n                "),
       indexInc);
}

/**
   Iterate multiple ranges in lockstep using a $(D foreach) loop. In contrast to
   $(LREF zip) it allows reference access to its elements. If only a single
   range is passed in, the $(D Lockstep) aliases itself away.  If the
   ranges are of different lengths and $(D s) == $(D StoppingPolicy.shortest)
   stop after the shortest range is empty.  If the ranges are of different
   lengths and $(D s) == $(D StoppingPolicy.requireSameLength), throw an
   exception.  $(D s) may not be $(D StoppingPolicy.longest), and passing this
   will throw an exception.

   Iterating over $(D Lockstep) in reverse and with an index is only possible
   when $(D s) == $(D StoppingPolicy.requireSameLength), in order to preserve
   indexes. If an attempt is made at iterating in reverse when $(D s) ==
   $(D StoppingPolicy.shortest), an exception will be thrown.

   By default $(D StoppingPolicy) is set to $(D StoppingPolicy.shortest).

   See_Also: $(LREF zip)

       `lockstep` is similar to $(LREF zip), but `zip` bundles its
       elements and returns a range.
       `lockstep` also supports reference access.
       Use `zip` if you want to pass the result to a range function.
*/
struct Lockstep(Ranges...)
if (Ranges.length > 1 && allSatisfy!(isInputRange, Ranges))
{
    ///
    this(R ranges, StoppingPolicy sp = StoppingPolicy.shortest)
    {
        import std.exception : enforce;

        _ranges = ranges;
        enforce(sp != StoppingPolicy.longest,
                "Can't use StoppingPolicy.Longest on Lockstep.");
        _stoppingPolicy = sp;
    }

    mixin(lockstepMixin!Ranges(false, false));
    mixin(lockstepMixin!Ranges(true, false));
    static if (allSatisfy!(isBidirectionalRange, Ranges))
    {
        mixin(lockstepMixin!Ranges(false, true));
        static if (allSatisfy!(hasLength, Ranges))
        {
            mixin(lockstepMixin!Ranges(true, true));
        }
        else
        {
            mixin(lockstepReverseFailMixin!Ranges(true));
        }
    }
    else
    {
        mixin(lockstepReverseFailMixin!Ranges(false));
        mixin(lockstepReverseFailMixin!Ranges(true));
    }

private:
    alias R = Ranges;
    R _ranges;
    StoppingPolicy _stoppingPolicy;
}

string lockstepReverseFailMixin(Ranges...)(bool withIndex)
{
    import std.format : format;
    string[] params;
    string message;

    if (withIndex)
    {
        message = "Indexed reverse iteration with lockstep is only supported"
        ~"if all ranges are bidirectional and have a length.\n";
    }
    else
    {
        message = "Reverse iteration with lockstep is only supported if all ranges are bidirectional.\n";
    }

    if (withIndex)
    {
        params ~= "size_t";
    }

    foreach (idx, Range; Ranges)
    {
        params ~= format("%sElementType!(Ranges[%s])", hasLvalueElements!Range ? "ref " : "", idx);
    }

    return format(
    q{
        int opApplyReverse()(scope int delegate(%s) dg)
        {
            static assert(false, "%s");
        }
    }, params.join(", "), message);
}

// For generic programming, make sure Lockstep!(Range) is well defined for a
// single range.
template Lockstep(Range)
{
    alias Lockstep = Range;
}

/// Ditto
Lockstep!(Ranges) lockstep(Ranges...)(Ranges ranges)
if (allSatisfy!(isInputRange, Ranges))
{
    return Lockstep!(Ranges)(ranges);
}
/// Ditto
Lockstep!(Ranges) lockstep(Ranges...)(Ranges ranges, StoppingPolicy s)
if (allSatisfy!(isInputRange, Ranges))
{
    static if (Ranges.length > 1)
        return Lockstep!Ranges(ranges, s);
    else
        return ranges[0];
}

///
@system unittest
{
   auto arr1 = [1,2,3,4,5,100];
   auto arr2 = [6,7,8,9,10];

   foreach (ref a, b; lockstep(arr1, arr2))
   {
       a += b;
   }

   assert(arr1 == [7,9,11,13,15,100]);

   /// Lockstep also supports iterating with an index variable:
   foreach (index, a, b; lockstep(arr1, arr2))
   {
       assert(arr1[index] == a);
       assert(arr2[index] == b);
   }
}

@system unittest // Bugzilla 15860: foreach_reverse on lockstep
{
    auto arr1 = [0, 1, 2, 3];
    auto arr2 = [4, 5, 6, 7];

    size_t n = arr1.length -1;
    foreach_reverse (index, a, b; lockstep(arr1, arr2, StoppingPolicy.requireSameLength))
    {
        assert(n == index);
        assert(index == a);
        assert(arr1[index] == a);
        assert(arr2[index] == b);
        n--;
    }

    auto arr3 = [4, 5];
    n = 1;
    foreach_reverse (a, b; lockstep(arr1, arr3))
    {
        assert(a == arr1[$-n] && b == arr3[$-n]);
        n++;
    }
}

@system unittest
{
    import std.algorithm.iteration : filter;
    import std.conv : to;

    // The filters are to make these the lowest common forward denominator ranges,
    // i.e. w/o ref return, random access, length, etc.
    auto foo = filter!"a"([1,2,3,4,5]);
    immutable bar = [6f,7f,8f,9f,10f].idup;
    auto l = lockstep(foo, bar);

    // Should work twice.  These are forward ranges with implicit save.
    foreach (i; 0 .. 2)
    {
        uint[] res1;
        float[] res2;

        foreach (a, ref b; l)
        {
            res1 ~= a;
            res2 ~= b;
        }

        assert(res1 == [1,2,3,4,5]);
        assert(res2 == [6,7,8,9,10]);
        assert(bar == [6f,7f,8f,9f,10f]);
    }

    // Doc example.
    auto arr1 = [1,2,3,4,5];
    auto arr2 = [6,7,8,9,10];

    foreach (ref a, ref b; lockstep(arr1, arr2))
    {
        a += b;
    }

    assert(arr1 == [7,9,11,13,15]);

    // Make sure StoppingPolicy.requireSameLength doesn't throw.
    auto ls = lockstep(arr1, arr2, StoppingPolicy.requireSameLength);

    int k = 1;
    foreach (a, b; ls)
    {
        assert(a - b == k);
        ++k;
    }

    // Make sure StoppingPolicy.requireSameLength throws.
    arr2.popBack();
    ls = lockstep(arr1, arr2, StoppingPolicy.requireSameLength);

    try {
        foreach (a, b; ls) {}
        assert(0);
    } catch (Exception) {}

    // Just make sure 1-range case instantiates.  This hangs the compiler
    // when no explicit stopping policy is specified due to Bug 4652.
    auto stuff = lockstep([1,2,3,4,5], StoppingPolicy.shortest);
    foreach (int i, a; stuff)
    {
        assert(stuff[i] == a);
    }

    // Test with indexing.
    uint[] res1;
    float[] res2;
    size_t[] indices;
    foreach (i, a, b; lockstep(foo, bar))
    {
        indices ~= i;
        res1 ~= a;
        res2 ~= b;
    }

    assert(indices == to!(size_t[])([0, 1, 2, 3, 4]));
    assert(res1 == [1,2,3,4,5]);
    assert(res2 == [6f,7f,8f,9f,10f]);

    // Make sure we've worked around the relevant compiler bugs and this at least
    // compiles w/ >2 ranges.
    lockstep(foo, foo, foo);

    // Make sure it works with const.
    const(int[])[] foo2 = [[1, 2, 3]];
    const(int[])[] bar2 = [[4, 5, 6]];
    auto c = chain(foo2, bar2);

    foreach (f, b; lockstep(c, c)) {}

    // Regression 10468
    foreach (x, y; lockstep(iota(0, 10), iota(0, 10))) { }
}

@system unittest
{
    struct RvalueRange
    {
        int[] impl;
        @property bool empty() { return impl.empty; }
        @property int front() { return impl[0]; } // N.B. non-ref
        void popFront() { impl.popFront(); }
    }
    auto data1 = [ 1, 2, 3, 4 ];
    auto data2 = [ 5, 6, 7, 8 ];
    auto r1 = RvalueRange(data1);
    auto r2 = data2;
    foreach (a, ref b; lockstep(r1, r2))
    {
        a++;
        b++;
    }
    assert(data1 == [ 1, 2, 3, 4 ]); // changes to a do not propagate to data
    assert(data2 == [ 6, 7, 8, 9 ]); // but changes to b do.

    // Since r1 is by-value only, the compiler should reject attempts to
    // foreach over it with ref.
    static assert(!__traits(compiles, {
        foreach (ref a, ref b; lockstep(r1, r2)) { a++; }
    }));
}

/**
Creates a mathematical sequence given the initial values and a
recurrence function that computes the next value from the existing
values. The sequence comes in the form of an infinite forward
range. The type $(D Recurrence) itself is seldom used directly; most
often, recurrences are obtained by calling the function $(D
recurrence).

When calling $(D recurrence), the function that computes the next
value is specified as a template argument, and the initial values in
the recurrence are passed as regular arguments. For example, in a
Fibonacci sequence, there are two initial values (and therefore a
state size of 2) because computing the next Fibonacci value needs the
past two values.

The signature of this function should be:
----
auto fun(R)(R state, size_t n)
----
where $(D n) will be the index of the current value, and $(D state) will be an
opaque state vector that can be indexed with array-indexing notation
$(D state[i]), where valid values of $(D i) range from $(D (n - 1)) to
$(D (n - State.length)).

If the function is passed in string form, the state has name $(D "a")
and the zero-based index in the recurrence has name $(D "n"). The
given string must return the desired value for $(D a[n]) given $(D a[n
- 1]), $(D a[n - 2]), $(D a[n - 3]),..., $(D a[n - stateSize]). The
state size is dictated by the number of arguments passed to the call
to $(D recurrence). The $(D Recurrence) struct itself takes care of
managing the recurrence's state and shifting it appropriately.
 */
struct Recurrence(alias fun, StateType, size_t stateSize)
{
    import std.functional : binaryFun;

    StateType[stateSize] _state;
    size_t _n;

    this(StateType[stateSize] initial) { _state = initial; }

    void popFront()
    {
        static auto trustedCycle(ref typeof(_state) s) @trusted
        {
            return cycle(s);
        }
        // The cast here is reasonable because fun may cause integer
        // promotion, but needs to return a StateType to make its operation
        // closed.  Therefore, we have no other choice.
        _state[_n % stateSize] = cast(StateType) binaryFun!(fun, "a", "n")(
            trustedCycle(_state), _n + stateSize);
        ++_n;
    }

    @property StateType front()
    {
        return _state[_n % stateSize];
    }

    @property typeof(this) save()
    {
        return this;
    }

    enum bool empty = false;
}

///
@safe unittest
{
    import std.algorithm.comparison : equal;

    // The Fibonacci numbers, using function in string form:
    // a[0] = 1, a[1] = 1, and compute a[n+1] = a[n-1] + a[n]
    auto fib = recurrence!("a[n-1] + a[n-2]")(1, 1);
    assert(fib.take(10).equal([1, 1, 2, 3, 5, 8, 13, 21, 34, 55]));

    // The factorials, using function in lambda form:
    auto fac = recurrence!((a,n) => a[n-1] * n)(1);
    assert(take(fac, 10).equal([
        1, 1, 2, 6, 24, 120, 720, 5040, 40320, 362880
    ]));

    // The triangular numbers, using function in explicit form:
    static size_t genTriangular(R)(R state, size_t n)
    {
        return state[n-1] + n;
    }
    auto tri = recurrence!genTriangular(0);
    assert(take(tri, 10).equal([0, 1, 3, 6, 10, 15, 21, 28, 36, 45]));
}

/// Ditto
Recurrence!(fun, CommonType!(State), State.length)
recurrence(alias fun, State...)(State initial)
{
    CommonType!(State)[State.length] state;
    foreach (i, Unused; State)
    {
        state[i] = initial[i];
    }
    return typeof(return)(state);
}

@safe unittest
{
    import std.algorithm.comparison : equal;

    auto fib = recurrence!("a[n-1] + a[n-2]")(1, 1);
    static assert(isForwardRange!(typeof(fib)));

    int[] witness = [1, 1, 2, 3, 5, 8, 13, 21, 34, 55 ];
    assert(equal(take(fib, 10), witness));
    foreach (e; take(fib, 10)) {}
    auto fact = recurrence!("n * a[n-1]")(1);
    assert( equal(take(fact, 10), [1, 1, 2, 2*3, 2*3*4, 2*3*4*5, 2*3*4*5*6,
                            2*3*4*5*6*7, 2*3*4*5*6*7*8, 2*3*4*5*6*7*8*9][]) );
    auto piapprox = recurrence!("a[n] + (n & 1 ? 4.0 : -4.0) / (2 * n + 3)")(4.0);
    foreach (e; take(piapprox, 20)) {}
    // Thanks to yebblies for this test and the associated fix
    auto r = recurrence!"a[n-2]"(1, 2);
    witness = [1, 2, 1, 2, 1];
    assert(equal(take(r, 5), witness));
}

/**
   $(D Sequence) is similar to $(D Recurrence) except that iteration is
   presented in the so-called $(HTTP en.wikipedia.org/wiki/Closed_form,
   closed form). This means that the $(D n)th element in the series is
   computable directly from the initial values and $(D n) itself. This
   implies that the interface offered by $(D Sequence) is a random-access
   range, as opposed to the regular $(D Recurrence), which only offers
   forward iteration.

   The state of the sequence is stored as a $(D Tuple) so it can be
   heterogeneous.
*/
struct Sequence(alias fun, State)
{
private:
    import std.functional : binaryFun;

    alias compute = binaryFun!(fun, "a", "n");
    alias ElementType = typeof(compute(State.init, cast(size_t) 1));
    State _state;
    size_t _n;

    static struct DollarToken{}

public:
    this(State initial, size_t n = 0)
    {
        _state = initial;
        _n = n;
    }

    @property ElementType front()
    {
        return compute(_state, _n);
    }

    void popFront()
    {
        ++_n;
    }

    enum opDollar = DollarToken();

    auto opSlice(size_t lower, size_t upper)
    in
    {
        assert(
            upper >= lower,
            "Attempting to slice a Sequence with a larger first argument than the second."
        );
    }
    body
    {
        return typeof(this)(_state, _n + lower).take(upper - lower);
    }

    auto opSlice(size_t lower, DollarToken)
    {
        return typeof(this)(_state, _n + lower);
    }

    ElementType opIndex(size_t n)
    {
        return compute(_state, n + _n);
    }

    enum bool empty = false;

    @property Sequence save() { return this; }
}

/// Ditto
auto sequence(alias fun, State...)(State args)
{
    import std.typecons : Tuple, tuple;
    alias Return = Sequence!(fun, Tuple!State);
    return Return(tuple(args));
}

/// Odd numbers, using function in string form:
@safe unittest
{
    auto odds = sequence!("a[0] + n * a[1]")(1, 2);
    assert(odds.front == 1);
    odds.popFront();
    assert(odds.front == 3);
    odds.popFront();
    assert(odds.front == 5);
}

/// Triangular numbers, using function in lambda form:
@safe unittest
{
    auto tri = sequence!((a,n) => n*(n+1)/2)();

    // Note random access
    assert(tri[0] == 0);
    assert(tri[3] == 6);
    assert(tri[1] == 1);
    assert(tri[4] == 10);
    assert(tri[2] == 3);
}

/// Fibonacci numbers, using function in explicit form:
@safe unittest
{
    import std.math : pow, round, sqrt;
    static ulong computeFib(S)(S state, size_t n)
    {
        // Binet's formula
        return cast(ulong)(round((pow(state[0], n+1) - pow(state[1], n+1)) /
                                 state[2]));
    }
    auto fib = sequence!computeFib(
        (1.0 + sqrt(5.0)) / 2.0,    // Golden Ratio
        (1.0 - sqrt(5.0)) / 2.0,    // Conjugate of Golden Ratio
        sqrt(5.0));

    // Note random access with [] operator
    assert(fib[1] == 1);
    assert(fib[4] == 5);
    assert(fib[3] == 3);
    assert(fib[2] == 2);
    assert(fib[9] == 55);
}

@safe unittest
{
    import std.typecons : Tuple, tuple;
    auto y = Sequence!("a[0] + n * a[1]", Tuple!(int, int))(tuple(0, 4));
    static assert(isForwardRange!(typeof(y)));

    //@@BUG
    //auto y = sequence!("a[0] + n * a[1]")(0, 4);
    //foreach (e; take(y, 15))
    {}                                 //writeln(e);

    auto odds = Sequence!("a[0] + n * a[1]", Tuple!(int, int))(
        tuple(1, 2));
    for (int currentOdd = 1; currentOdd <= 21; currentOdd += 2)
    {
        assert(odds.front == odds[0]);
        assert(odds[0] == currentOdd);
        odds.popFront();
    }
}

@safe unittest
{
    import std.algorithm.comparison : equal;

    auto odds = sequence!("a[0] + n * a[1]")(1, 2);
    static assert(hasSlicing!(typeof(odds)));

    //Note: don't use drop or take as the target of an equal,
    //since they'll both just forward to opSlice, making the tests irrelevant

    // static slicing tests
    assert(equal(odds[0 .. 5], [1,  3,  5,  7,  9]));
    assert(equal(odds[3 .. 7], [7,  9, 11, 13]));

    // relative slicing test, testing slicing is NOT agnostic of state
    auto odds_less5 = odds.drop(5); //this should actually call odds[5 .. $]
    assert(equal(odds_less5[0 ..  3], [11, 13, 15]));
    assert(equal(odds_less5[0 .. 10], odds[5 .. 15]));

    //Infinite slicing tests
    odds = odds[10 .. $];
    assert(equal(odds.take(3), [21, 23, 25]));
}

// Issue 5036
@safe unittest
{
    auto s = sequence!((a, n) => new int)(0);
    assert(s.front != s.front);  // no caching
}

// iota
/**
   Creates a range of values that span the given starting and stopping
   values.

   Params:
   begin = The starting value.
   end = The value that serves as the stopping criterion. This value is not
        included in the range.
   step = The value to add to the current value at each iteration.

   Returns:
   A range that goes through the numbers $(D begin), $(D begin + step),
   $(D begin + 2 * step), $(D ...), up to and excluding $(D end).

   The two-argument overloads have $(D step = 1). If $(D begin < end && step <
   0) or $(D begin > end && step > 0) or $(D begin == end), then an empty range
   is returned. If $(D step == 0) then $(D begin == end) is an error.

   For built-in types, the range returned is a random access range. For
   user-defined types that support $(D ++), the range is an input
   range.

   An integral iota also supports $(D in) operator from the right. It takes
   the stepping into account, the integral won't be considered
   contained if it falls between two consecutive values of the range.
   $(D contains) does the same as in, but from lefthand side.

    Example:
    ---
    void main()
    {
        import std.stdio;

        // The following groups all produce the same output of:
        // 0 1 2 3 4

        foreach (i; 0 .. 5)
            writef("%s ", i);
        writeln();

        import std.range : iota;
        foreach (i; iota(0, 5))
            writef("%s ", i);
        writeln();

        writefln("%(%s %|%)", iota(0, 5));

        import std.algorithm.iteration : map;
        import std.algorithm.mutation : copy;
        import std.format;
        iota(0, 5).map!(i => format("%s ", i)).copy(stdout.lockingTextWriter());
        writeln();
    }
    ---
*/
auto iota(B, E, S)(B begin, E end, S step)
if ((isIntegral!(CommonType!(B, E)) || isPointer!(CommonType!(B, E)))
        && isIntegral!S)
{
    import std.conv : unsigned;

    alias Value = CommonType!(Unqual!B, Unqual!E);
    alias StepType = Unqual!S;

    assert(step != 0 || begin == end);

    static struct Result
    {
        private Value current, last;
        private StepType step; // by convention, 0 if range is empty

        this(Value current, Value pastLast, StepType step)
        {
            if (current < pastLast && step > 0)
            {
                // Iterating upward
                assert(unsigned((pastLast - current) / step) <= size_t.max);
                // Cast below can't fail because current < pastLast
                this.last = cast(Value) (pastLast - 1);
                this.last -= unsigned(this.last - current) % step;
            }
            else if (current > pastLast && step < 0)
            {
                // Iterating downward
                assert(unsigned((current - pastLast) / (0 - step)) <= size_t.max);
                // Cast below can't fail because current > pastLast
                this.last = cast(Value) (pastLast + 1);
                this.last += unsigned(current - this.last) % (0 - step);
            }
            else
            {
                // Initialize an empty range
                this.step = 0;
                return;
            }
            this.step = step;
            this.current = current;
        }

        @property bool empty() const { return step == 0; }
        @property inout(Value) front() inout { assert(!empty); return current; }
        void popFront()
        {
            assert(!empty);
            if (current == last) step = 0;
            else current += step;
        }

        @property inout(Value) back() inout
        {
            assert(!empty);
            return last;
        }
        void popBack()
        {
            assert(!empty);
            if (current == last) step = 0;
            else last -= step;
        }

        @property auto save() { return this; }

        inout(Value) opIndex(ulong n) inout
        {
            assert(n < this.length);

            // Just cast to Value here because doing so gives overflow behavior
            // consistent with calling popFront() n times.
            return cast(inout Value) (current + step * n);
        }
        auto opBinaryRight(string op)(Value val) const
        if (op == "in")
        {
            if (empty) return false;
            //cast to avoid becoming unsigned
            auto supposedIndex = cast(StepType)(val - current) / step;
            return supposedIndex < length && supposedIndex * step + current == val;
        }
        auto contains(Value x){return x in this;}
        inout(Result) opSlice() inout { return this; }
        inout(Result) opSlice(ulong lower, ulong upper) inout
        {
            assert(upper >= lower && upper <= this.length);

            return cast(inout Result) Result(
                cast(Value)(current + lower * step),
                cast(Value)(current + upper * step),
                step);
        }
        @property size_t length() const
        {
            if (step > 0)
                return 1 + cast(size_t) (unsigned(last - current) / step);
            if (step < 0)
                return 1 + cast(size_t) (unsigned(current - last) / (0 - step));
            return 0;
        }

        alias opDollar = length;
    }

    return Result(begin, end, step);
}

/// Ditto
auto iota(B, E)(B begin, E end)
if (isFloatingPoint!(CommonType!(B, E)))
{
    return iota(begin, end, CommonType!(B, E)(1));
}

/// Ditto
auto iota(B, E)(B begin, E end)
if (isIntegral!(CommonType!(B, E)) || isPointer!(CommonType!(B, E)))
{
    import std.conv : unsigned;

    alias Value = CommonType!(Unqual!B, Unqual!E);

    static struct Result
    {
        private Value current, pastLast;

        this(Value current, Value pastLast)
        {
            if (current < pastLast)
            {
                assert(unsigned(pastLast - current) <= size_t.max);

                this.current = current;
                this.pastLast = pastLast;
            }
            else
            {
                // Initialize an empty range
                this.current = this.pastLast = current;
            }
        }

        @property bool empty() const { return current == pastLast; }
        @property inout(Value) front() inout { assert(!empty); return current; }
        void popFront() { assert(!empty); ++current; }

        @property inout(Value) back() inout { assert(!empty); return cast(inout(Value))(pastLast - 1); }
        void popBack() { assert(!empty); --pastLast; }

        @property auto save() { return this; }

        inout(Value) opIndex(size_t n) inout
        {
            assert(n < this.length);

            // Just cast to Value here because doing so gives overflow behavior
            // consistent with calling popFront() n times.
            return cast(inout Value) (current + n);
        }
        auto opBinaryRight(string op)(Value val) const
        if (op == "in")
        {
            return current <= val && val < pastLast;
        }
        auto contains(Value x){return x in this;}
        inout(Result) opSlice() inout { return this; }
        inout(Result) opSlice(ulong lower, ulong upper) inout
        {
            assert(upper >= lower && upper <= this.length);

            return cast(inout Result) Result(cast(Value)(current + lower),
                                            cast(Value)(pastLast - (length - upper)));
        }
        @property size_t length() const
        {
            return cast(size_t)(pastLast - current);
        }

        alias opDollar = length;
    }

    return Result(begin, end);
}

/// Ditto
auto iota(E)(E end)
if (is(typeof(iota(E(0), end))))
{
    E begin = E(0);
    return iota(begin, end);
}

/// Ditto
// Specialization for floating-point types
auto iota(B, E, S)(B begin, E end, S step)
if (isFloatingPoint!(CommonType!(B, E, S)))
in
{
    assert(step != 0, "iota: step must not be 0");
    assert((end - begin) / step >= 0, "iota: incorrect startup parameters");
}
body
{
    alias Value = Unqual!(CommonType!(B, E, S));
    static struct Result
    {
        private Value start, step;
        private size_t index, count;

        this(Value start, Value end, Value step)
        {
            import std.conv : to;

            this.start = start;
            this.step = step;
            immutable fcount = (end - start) / step;
            count = to!size_t(fcount);
            auto pastEnd = start + count * step;
            if (step > 0)
            {
                if (pastEnd < end) ++count;
                assert(start + count * step >= end);
            }
            else
            {
                if (pastEnd > end) ++count;
                assert(start + count * step <= end);
            }
        }

        @property bool empty() const { return index == count; }
        @property Value front() const { assert(!empty); return start + step * index; }
        void popFront()
        {
            assert(!empty);
            ++index;
        }
        @property Value back() const
        {
            assert(!empty);
            return start + step * (count - 1);
        }
        void popBack()
        {
            assert(!empty);
            --count;
        }

        @property auto save() { return this; }

        Value opIndex(size_t n) const
        {
            assert(n < count);
            return start + step * (n + index);
        }
        inout(Result) opSlice() inout
        {
            return this;
        }
        inout(Result) opSlice(size_t lower, size_t upper) inout
        {
            assert(upper >= lower && upper <= count);

            Result ret = this;
            ret.index += lower;
            ret.count = upper - lower + ret.index;
            return cast(inout Result) ret;
        }
        @property size_t length() const
        {
            return count - index;
        }

        alias opDollar = length;
    }

    return Result(begin, end, step);
}

///
@safe unittest
{
    import std.algorithm.comparison : equal;
    import std.math : approxEqual;

    auto r = iota(0, 10, 1);
    assert(equal(r, [0, 1, 2, 3, 4, 5, 6, 7, 8, 9]));
    assert(equal(r, [0, 1, 2, 3, 4, 5, 6, 7, 8, 9]));
    assert(3 in r);
    assert(r.contains(3)); //Same as above
    assert(!(10 in r));
    assert(!(-8 in r));
    r = iota(0, 11, 3);
    assert(equal(r, [0, 3, 6, 9]));
    assert(r[2] == 6);
    assert(!(2 in r));
    auto rf = iota(0.0, 0.5, 0.1);
    assert(approxEqual(rf, [0.0, 0.1, 0.2, 0.3, 0.4]));
}

nothrow @nogc @safe unittest
{
   //float overloads use std.conv.to so can't be @nogc or nothrow
    alias ssize_t = Signed!size_t;
    assert(iota(ssize_t.max, 0, -1).length == ssize_t.max);
    assert(iota(ssize_t.max, ssize_t.min, -1).length == size_t.max);
    assert(iota(ssize_t.max, ssize_t.min, -2).length == 1 + size_t.max / 2);
    assert(iota(ssize_t.min, ssize_t.max, 2).length == 1 + size_t.max / 2);
    assert(iota(ssize_t.max, ssize_t.min, -3).length == size_t.max / 3);
}

debug @system unittest
{//check the contracts
    import core.exception : AssertError;
    import std.exception : assertThrown;
    assertThrown!AssertError(iota(1,2,0));
    assertThrown!AssertError(iota(0f,1f,0f));
    assertThrown!AssertError(iota(1f,0f,0.1f));
    assertThrown!AssertError(iota(0f,1f,-0.1f));
}

@system unittest
{
    int[] a = [0, 1, 2, 3, 4, 5, 6, 7, 8, 9];
    auto r1 = iota(a.ptr, a.ptr + a.length, 1);
    assert(r1.front == a.ptr);
    assert(r1.back == a.ptr + a.length - 1);
    assert(&a[4] in r1);
}

@safe unittest
{
    assert(iota(1UL, 0UL).length == 0);
    assert(iota(1UL, 0UL, 1).length == 0);
    assert(iota(0, 1, 1).length == 1);
    assert(iota(1, 0, -1).length == 1);
    assert(iota(0, 1, -1).length == 0);
    assert(iota(ulong.max, 0).length == 0);
}

@safe unittest
{
    import std.algorithm.comparison : equal;
    import std.algorithm.searching : count;
    import std.math : approxEqual, nextUp, nextDown;
    import std.meta : AliasSeq;

    static assert(is(ElementType!(typeof(iota(0f))) == float));

    static assert(hasLength!(typeof(iota(0, 2))));
    auto r = iota(0, 10, 1);
    assert(r[$ - 1] == 9);
    assert(equal(r, [0, 1, 2, 3, 4, 5, 6, 7, 8, 9][]));

    auto rSlice = r[2 .. 8];
    assert(equal(rSlice, [2, 3, 4, 5, 6, 7]));

    rSlice.popFront();
    assert(rSlice[0] == rSlice.front);
    assert(rSlice.front == 3);

    rSlice.popBack();
    assert(rSlice[rSlice.length - 1] == rSlice.back);
    assert(rSlice.back == 6);

    rSlice = r[0 .. 4];
    assert(equal(rSlice, [0, 1, 2, 3]));
    assert(3 in rSlice);
    assert(!(4 in rSlice));

    auto rr = iota(10);
    assert(equal(rr, [0, 1, 2, 3, 4, 5, 6, 7, 8, 9][]));

    r = iota(0, -10, -1);
    assert(equal(r, [0, -1, -2, -3, -4, -5, -6, -7, -8, -9][]));
    rSlice = r[3 .. 9];
    assert(equal(rSlice, [-3, -4, -5, -6, -7, -8]));

    r = iota(0, -6, -3);
    assert(equal(r, [0, -3][]));
    rSlice = r[1 .. 2];
    assert(equal(rSlice, [-3]));

    r = iota(0, -7, -3);
    assert(equal(r, [0, -3, -6][]));
    assert(0 in r);
    assert(-6 in r);
    rSlice = r[1 .. 3];
    assert(equal(rSlice, [-3, -6]));
    assert(!(0 in rSlice));
    assert(!(-2 in rSlice));
    assert(!(-5 in rSlice));
    assert(!(3 in rSlice));
    assert(!(-9 in rSlice));

    r = iota(0, 11, 3);
    assert(equal(r, [0, 3, 6, 9][]));
    assert(r[2] == 6);
    rSlice = r[1 .. 3];
    assert(equal(rSlice, [3, 6]));

    auto rf = iota(0.0, 0.5, 0.1);
    assert(approxEqual(rf, [0.0, 0.1, 0.2, 0.3, 0.4][]));
    assert(rf.length == 5);

    rf.popFront();
    assert(rf.length == 4);

    auto rfSlice = rf[1 .. 4];
    assert(rfSlice.length == 3);
    assert(approxEqual(rfSlice, [0.2, 0.3, 0.4]));

    rfSlice.popFront();
    assert(approxEqual(rfSlice[0], 0.3));

    rf.popFront();
    assert(rf.length == 3);

    rfSlice = rf[1 .. 3];
    assert(rfSlice.length == 2);
    assert(approxEqual(rfSlice, [0.3, 0.4]));
    assert(approxEqual(rfSlice[0], 0.3));

    // With something just above 0.5
    rf = iota(0.0, nextUp(0.5), 0.1);
    assert(approxEqual(rf, [0.0, 0.1, 0.2, 0.3, 0.4, 0.5][]));
    rf.popBack();
    assert(rf[rf.length - 1] == rf.back);
    assert(approxEqual(rf.back, 0.4));
    assert(rf.length == 5);

    // going down
    rf = iota(0.0, -0.5, -0.1);
    assert(approxEqual(rf, [0.0, -0.1, -0.2, -0.3, -0.4][]));
    rfSlice = rf[2 .. 5];
    assert(approxEqual(rfSlice, [-0.2, -0.3, -0.4]));

    rf = iota(0.0, nextDown(-0.5), -0.1);
    assert(approxEqual(rf, [0.0, -0.1, -0.2, -0.3, -0.4, -0.5][]));

    // iota of longs
    auto rl = iota(5_000_000L);
    assert(rl.length == 5_000_000L);
    assert(0 in rl);
    assert(4_000_000L in rl);
    assert(!(-4_000_000L in rl));
    assert(!(5_000_000L in rl));

    // iota of longs with steps
    auto iota_of_longs_with_steps = iota(50L, 101L, 10);
    assert(iota_of_longs_with_steps.length == 6);
    assert(equal(iota_of_longs_with_steps, [50L, 60L, 70L, 80L, 90L, 100L]));

    // iota of unsigned zero length (issue 6222, actually trying to consume it
    // is the only way to find something is wrong because the public
    // properties are all correct)
    auto iota_zero_unsigned = iota(0, 0u, 3);
    assert(count(iota_zero_unsigned) == 0);

    // unsigned reverse iota can be buggy if .length doesn't take them into
    // account (issue 7982).
    assert(iota(10u, 0u, -1).length == 10);
    assert(iota(10u, 0u, -2).length == 5);
    assert(iota(uint.max, uint.max-10, -1).length == 10);
    assert(iota(uint.max, uint.max-10, -2).length == 5);
    assert(iota(uint.max, 0u, -1).length == uint.max);

    assert(20 in iota(20u, 10u, -2));
    assert(16 in iota(20u, 10u, -2));
    assert(!(15 in iota(20u, 10u, -2)));
    assert(!(10 in iota(20u, 10u, -2)));
    assert(!(uint.max in iota(20u, 10u, -1)));
    assert(!(int.min in iota(20u, 10u, -1)));
    assert(!(int.max in iota(20u, 10u, -1)));


    // Issue 8920
    foreach (Type; AliasSeq!(byte, ubyte, short, ushort,
        int, uint, long, ulong))
    {
        Type val;
        foreach (i; iota(cast(Type) 0, cast(Type) 10)) { val++; }
        assert(val == 10);
    }
}

@safe unittest
{
    import std.algorithm.mutation : copy;
    auto idx = new size_t[100];
    copy(iota(0, idx.length), idx);
}

@safe unittest
{
    import std.meta : AliasSeq;
    foreach (range; AliasSeq!(iota(2, 27, 4),
                             iota(3, 9),
                             iota(2.7, 12.3, .1),
                             iota(3.2, 9.7)))
    {
        const cRange = range;
        const e = cRange.empty;
        const f = cRange.front;
        const b = cRange.back;
        const i = cRange[2];
        const s1 = cRange[];
        const s2 = cRange[0 .. 3];
        const l = cRange.length;
    }
}

@system unittest
{
    //The ptr stuff can't be done at compile time, so we unfortunately end
    //up with some code duplication here.
    auto arr = [0, 5, 3, 5, 5, 7, 9, 2, 0, 42, 7, 6];

    {
        const cRange = iota(arr.ptr, arr.ptr + arr.length, 3);
        const e = cRange.empty;
        const f = cRange.front;
        const b = cRange.back;
        const i = cRange[2];
        const s1 = cRange[];
        const s2 = cRange[0 .. 3];
        const l = cRange.length;
    }

    {
        const cRange = iota(arr.ptr, arr.ptr + arr.length);
        const e = cRange.empty;
        const f = cRange.front;
        const b = cRange.back;
        const i = cRange[2];
        const s1 = cRange[];
        const s2 = cRange[0 .. 3];
        const l = cRange.length;
    }
}

@nogc nothrow pure @safe
unittest
{
    {
        ushort start = 0, end = 10, step = 2;
        foreach (i; iota(start, end, step))
            static assert(is(typeof(i) == ushort));
    }
    {
        ubyte start = 0, end = 255, step = 128;
        uint x;
        foreach (i; iota(start, end, step))
        {
            static assert(is(typeof(i) == ubyte));
            ++x;
        }
        assert(x == 2);
    }
}

/* Generic overload that handles arbitrary types that support arithmetic
 * operations.
 *
 * User-defined types such as $(REF BigInt, std,bigint) are also supported, as long
 * as they can be incremented with $(D ++) and compared with $(D <) or $(D ==).
 */
/// ditto
auto iota(B, E)(B begin, E end)
if (!isIntegral!(CommonType!(B, E)) &&
    !isFloatingPoint!(CommonType!(B, E)) &&
    !isPointer!(CommonType!(B, E)) &&
    is(typeof((ref B b) { ++b; })) &&
    (is(typeof(B.init < E.init)) || is(typeof(B.init == E.init))) )
{
    static struct Result
    {
        B current;
        E end;

        @property bool empty()
        {
            static if (is(typeof(B.init < E.init)))
                return !(current < end);
            else static if (is(typeof(B.init != E.init)))
                return current == end;
            else
                static assert(0);
        }
        @property auto front() { return current; }
        void popFront()
        {
            assert(!empty);
            ++current;
        }
    }
    return Result(begin, end);
}

@safe unittest
{
    import std.algorithm.comparison : equal;

    // Test iota() for a type that only supports ++ and != but does not have
    // '<'-ordering.
    struct Cyclic(int wrapAround)
    {
        int current;

        this(int start) { current = start % wrapAround; }

        bool opEquals(Cyclic c) const { return current == c.current; }
        bool opEquals(int i) const { return current == i; }
        void opUnary(string op)() if (op == "++")
        {
            current = (current + 1) % wrapAround;
        }
    }
    alias Cycle5 = Cyclic!5;

    // Easy case
    auto i1 = iota(Cycle5(1), Cycle5(4));
    assert(i1.equal([1, 2, 3]));

    // Wraparound case
    auto i2 = iota(Cycle5(3), Cycle5(2));
    assert(i2.equal([3, 4, 0, 1 ]));
}

/**
   Options for the $(LREF FrontTransversal) and $(LREF Transversal) ranges
   (below).
*/
enum TransverseOptions
{
/**
   When transversed, the elements of a range of ranges are assumed to
   have different lengths (e.g. a jagged array).
*/
    assumeJagged,                      //default
    /**
       The transversal enforces that the elements of a range of ranges have
       all the same length (e.g. an array of arrays, all having the same
       length). Checking is done once upon construction of the transversal
       range.
    */
        enforceNotJagged,
    /**
       The transversal assumes, without verifying, that the elements of a
       range of ranges have all the same length. This option is useful if
       checking was already done from the outside of the range.
    */
        assumeNotJagged,
        }

/**
   Given a range of ranges, iterate transversally through the first
   elements of each of the enclosed ranges.
*/
struct FrontTransversal(Ror,
        TransverseOptions opt = TransverseOptions.assumeJagged)
{
    alias RangeOfRanges = Unqual!(Ror);
    alias RangeType     = .ElementType!RangeOfRanges;
    alias ElementType   = .ElementType!RangeType;

    private void prime()
    {
        static if (opt == TransverseOptions.assumeJagged)
        {
            while (!_input.empty && _input.front.empty)
            {
                _input.popFront();
            }
            static if (isBidirectionalRange!RangeOfRanges)
            {
                while (!_input.empty && _input.back.empty)
                {
                    _input.popBack();
                }
            }
        }
    }

/**
   Construction from an input.
*/
    this(RangeOfRanges input)
    {
        _input = input;
        prime();
        static if (opt == TransverseOptions.enforceNotJagged)
            // (isRandomAccessRange!RangeOfRanges
            //     && hasLength!RangeType)
        {
            import std.exception : enforce;

            if (empty) return;
            immutable commonLength = _input.front.length;
            foreach (e; _input)
            {
                enforce(e.length == commonLength);
            }
        }
    }

/**
   Forward range primitives.
*/
    static if (isInfinite!RangeOfRanges)
    {
        enum bool empty = false;
    }
    else
    {
        @property bool empty()
        {
            static if (opt != TransverseOptions.assumeJagged)
            {
                if (!_input.empty)
                    return _input.front.empty;
            }

            return _input.empty;
        }
    }

    /// Ditto
    @property auto ref front()
    {
        assert(!empty, "Attempting to fetch the front of an empty FrontTransversal");
        return _input.front.front;
    }

    /// Ditto
    static if (hasMobileElements!RangeType)
    {
        ElementType moveFront()
        {
            return _input.front.moveFront();
        }
    }

    static if (hasAssignableElements!RangeType)
    {
        @property void front(ElementType val)
        {
            _input.front.front = val;
        }
    }

    /// Ditto
    void popFront()
    {
        assert(!empty, "Attempting to popFront an empty FrontTransversal");
        _input.popFront();
        prime();
    }

/**
   Duplicates this $(D frontTransversal). Note that only the encapsulating
   range of range will be duplicated. Underlying ranges will not be
   duplicated.
*/
    static if (isForwardRange!RangeOfRanges)
    {
        @property FrontTransversal save()
        {
            return FrontTransversal(_input.save);
        }
    }

    static if (isBidirectionalRange!RangeOfRanges)
    {
/**
   Bidirectional primitives. They are offered if $(D
   isBidirectionalRange!RangeOfRanges).
*/
        @property auto ref back()
        {
            assert(!empty, "Attempting to fetch the back of an empty FrontTransversal");
            return _input.back.front;
        }
        /// Ditto
        void popBack()
        {
            assert(!empty, "Attempting to popBack an empty FrontTransversal");
            _input.popBack();
            prime();
        }

        /// Ditto
        static if (hasMobileElements!RangeType)
        {
            ElementType moveBack()
            {
                return _input.back.moveFront();
            }
        }

        static if (hasAssignableElements!RangeType)
        {
            @property void back(ElementType val)
            {
                _input.back.front = val;
            }
        }
    }

    static if (isRandomAccessRange!RangeOfRanges &&
            (opt == TransverseOptions.assumeNotJagged ||
                    opt == TransverseOptions.enforceNotJagged))
    {
/**
   Random-access primitive. It is offered if $(D
   isRandomAccessRange!RangeOfRanges && (opt ==
   TransverseOptions.assumeNotJagged || opt ==
   TransverseOptions.enforceNotJagged)).
*/
        auto ref opIndex(size_t n)
        {
            return _input[n].front;
        }

        /// Ditto
        static if (hasMobileElements!RangeType)
        {
            ElementType moveAt(size_t n)
            {
                return _input[n].moveFront();
            }
        }
        /// Ditto
        static if (hasAssignableElements!RangeType)
        {
            void opIndexAssign(ElementType val, size_t n)
            {
                _input[n].front = val;
            }
        }
        /// Ditto
        static if (hasLength!RangeOfRanges)
        {
            @property size_t length()
            {
                return _input.length;
            }

            alias opDollar = length;
        }

/**
   Slicing if offered if $(D RangeOfRanges) supports slicing and all the
   conditions for supporting indexing are met.
*/
        static if (hasSlicing!RangeOfRanges)
        {
            typeof(this) opSlice(size_t lower, size_t upper)
            {
                return typeof(this)(_input[lower .. upper]);
            }
        }
    }

    auto opSlice() { return this; }

private:
    RangeOfRanges _input;
}

/// Ditto
FrontTransversal!(RangeOfRanges, opt) frontTransversal(
    TransverseOptions opt = TransverseOptions.assumeJagged,
    RangeOfRanges)
(RangeOfRanges rr)
{
    return typeof(return)(rr);
}

///
@safe unittest
{
    import std.algorithm.comparison : equal;
    int[][] x = new int[][2];
    x[0] = [1, 2];
    x[1] = [3, 4];
    auto ror = frontTransversal(x);
    assert(equal(ror, [ 1, 3 ][]));
}

@safe unittest
{
    import std.algorithm.comparison : equal;
    import std.internal.test.dummyrange : AllDummyRanges, DummyRange, ReturnBy;

    static assert(is(FrontTransversal!(immutable int[][])));

    foreach (DummyType; AllDummyRanges)
    {
        auto dummies =
            [DummyType.init, DummyType.init, DummyType.init, DummyType.init];

        foreach (i, ref elem; dummies)
        {
            // Just violate the DummyRange abstraction to get what I want.
            elem.arr = elem.arr[i..$ - (3 - i)];
        }

        auto ft = frontTransversal!(TransverseOptions.assumeNotJagged)(dummies);
        static if (isForwardRange!DummyType)
        {
            static assert(isForwardRange!(typeof(ft)));
        }

        assert(equal(ft, [1, 2, 3, 4]));

        // Test slicing.
        assert(equal(ft[0 .. 2], [1, 2]));
        assert(equal(ft[1 .. 3], [2, 3]));

        assert(ft.front == ft.moveFront());
        assert(ft.back == ft.moveBack());
        assert(ft.moveAt(1) == ft[1]);


        // Test infiniteness propagation.
        static assert(isInfinite!(typeof(frontTransversal(repeat("foo")))));

        static if (DummyType.r == ReturnBy.Reference)
        {
            {
                ft.front++;
                scope(exit) ft.front--;
                assert(dummies.front.front == 2);
            }

            {
                ft.front = 5;
                scope(exit) ft.front = 1;
                assert(dummies[0].front == 5);
            }

            {
                ft.back = 88;
                scope(exit) ft.back = 4;
                assert(dummies.back.front == 88);
            }

            {
                ft[1] = 99;
                scope(exit) ft[1] = 2;
                assert(dummies[1].front == 99);
            }
        }
    }
}

// Issue 16363
@safe unittest
{
    import std.algorithm.comparison : equal;

    int[][] darr = [[0, 1], [4, 5]];
    auto ft = frontTransversal!(TransverseOptions.assumeNotJagged)(darr);

    assert(equal(ft, [0, 4]));
    static assert(isRandomAccessRange!(typeof(ft)));
}

// Bugzilla 16442
@safe unittest
{
    int[][] arr = [[], []];

    auto ft1 = frontTransversal!(TransverseOptions.assumeNotJagged)(arr);
    assert(ft1.empty);

    auto ft2 = frontTransversal!(TransverseOptions.enforceNotJagged)(arr);
    assert(ft2.empty);
}

/**
    Given a range of ranges, iterate transversally through the
    `n`th element of each of the enclosed ranges. This function
    is similar to `unzip` in other languages.

    Params:
        opt = Controls the assumptions the function makes about the lengths
        of the ranges
        rr = An input range of random access ranges
    Returns:
        At minimum, an input range. Range primitives such as bidirectionality
        and random access are given if the element type of `rr` provides them.
*/
struct Transversal(Ror,
        TransverseOptions opt = TransverseOptions.assumeJagged)
{
    private alias RangeOfRanges = Unqual!Ror;
    private alias InnerRange = ElementType!RangeOfRanges;
    private alias E = ElementType!InnerRange;

    private void prime()
    {
        static if (opt == TransverseOptions.assumeJagged)
        {
            while (!_input.empty && _input.front.length <= _n)
            {
                _input.popFront();
            }
            static if (isBidirectionalRange!RangeOfRanges)
            {
                while (!_input.empty && _input.back.length <= _n)
                {
                    _input.popBack();
                }
            }
        }
    }

/**
   Construction from an input and an index.
*/
    this(RangeOfRanges input, size_t n)
    {
        _input = input;
        _n = n;
        prime();
        static if (opt == TransverseOptions.enforceNotJagged)
        {
            import std.exception : enforce;

            if (empty) return;
            immutable commonLength = _input.front.length;
            foreach (e; _input)
            {
                enforce(e.length == commonLength);
            }
        }
    }

/**
   Forward range primitives.
*/
    static if (isInfinite!(RangeOfRanges))
    {
        enum bool empty = false;
    }
    else
    {
        @property bool empty()
        {
            return _input.empty;
        }
    }

    /// Ditto
    @property auto ref front()
    {
        assert(!empty, "Attempting to fetch the front of an empty Transversal");
        return _input.front[_n];
    }

    /// Ditto
    static if (hasMobileElements!InnerRange)
    {
        E moveFront()
        {
            return _input.front.moveAt(_n);
        }
    }

    /// Ditto
    static if (hasAssignableElements!InnerRange)
    {
        @property void front(E val)
        {
            _input.front[_n] = val;
        }
    }


    /// Ditto
    void popFront()
    {
        assert(!empty, "Attempting to popFront an empty Transversal");
        _input.popFront();
        prime();
    }

    /// Ditto
    static if (isForwardRange!RangeOfRanges)
    {
        @property typeof(this) save()
        {
            auto ret = this;
            ret._input = _input.save;
            return ret;
        }
    }

    static if (isBidirectionalRange!RangeOfRanges)
    {
/**
   Bidirectional primitives. They are offered if $(D
   isBidirectionalRange!RangeOfRanges).
*/
        @property auto ref back()
        {
            assert(!empty, "Attempting to fetch the back of an empty Transversal");
            return _input.back[_n];
        }

        /// Ditto
        void popBack()
        {
            assert(!empty, "Attempting to popBack an empty Transversal");
            _input.popBack();
            prime();
        }

        /// Ditto
        static if (hasMobileElements!InnerRange)
        {
            E moveBack()
            {
                return _input.back.moveAt(_n);
            }
        }

        /// Ditto
        static if (hasAssignableElements!InnerRange)
        {
            @property void back(E val)
            {
                _input.back[_n] = val;
            }
        }

    }

    static if (isRandomAccessRange!RangeOfRanges &&
            (opt == TransverseOptions.assumeNotJagged ||
                    opt == TransverseOptions.enforceNotJagged))
    {
/**
   Random-access primitive. It is offered if $(D
   isRandomAccessRange!RangeOfRanges && (opt ==
   TransverseOptions.assumeNotJagged || opt ==
   TransverseOptions.enforceNotJagged)).
*/
        auto ref opIndex(size_t n)
        {
            return _input[n][_n];
        }

        /// Ditto
        static if (hasMobileElements!InnerRange)
        {
            E moveAt(size_t n)
            {
                return _input[n].moveAt(_n);
            }
        }

        /// Ditto
        static if (hasAssignableElements!InnerRange)
        {
            void opIndexAssign(E val, size_t n)
            {
                _input[n][_n] = val;
            }
        }

        /// Ditto
        static if (hasLength!RangeOfRanges)
        {
            @property size_t length()
            {
                return _input.length;
            }

            alias opDollar = length;
        }

/**
   Slicing if offered if $(D RangeOfRanges) supports slicing and all the
   conditions for supporting indexing are met.
*/
        static if (hasSlicing!RangeOfRanges)
        {
            typeof(this) opSlice(size_t lower, size_t upper)
            {
                return typeof(this)(_input[lower .. upper], _n);
            }
        }
    }

    auto opSlice() { return this; }

private:
    RangeOfRanges _input;
    size_t _n;
}

/// Ditto
Transversal!(RangeOfRanges, opt) transversal
(TransverseOptions opt = TransverseOptions.assumeJagged, RangeOfRanges)
(RangeOfRanges rr, size_t n)
{
    return typeof(return)(rr, n);
}

///
@safe unittest
{
    import std.algorithm.comparison : equal;
    int[][] x = new int[][2];
    x[0] = [1, 2];
    x[1] = [3, 4];
    auto ror = transversal(x, 1);
    assert(equal(ror, [ 2, 4 ]));
}

/// The following code does a full unzip
@safe unittest
{
    import std.algorithm.comparison : equal;
    import std.algorithm.iteration : map;
    int[][] y = [[1, 2, 3], [4, 5, 6]];
    auto z = y.front.walkLength.iota.map!(i => transversal(y, i));
    assert(equal!equal(z, [[1, 4], [2, 5], [3, 6]]));
}

@safe unittest
{
    import std.internal.test.dummyrange : DummyRange, Length, RangeType, ReturnBy;

    int[][] x = new int[][2];
    x[0] = [ 1, 2 ];
    x[1] = [3, 4];
    auto ror = transversal!(TransverseOptions.assumeNotJagged)(x, 1);
    auto witness = [ 2, 4 ];
    uint i;
    foreach (e; ror) assert(e == witness[i++]);
    assert(i == 2);
    assert(ror.length == 2);

    static assert(is(Transversal!(immutable int[][])));

    // Make sure ref, assign is being propagated.
    {
        ror.front++;
        scope(exit) ror.front--;
        assert(x[0][1] == 3);
    }
    {
        ror.front = 5;
        scope(exit) ror.front = 2;
        assert(x[0][1] == 5);
        assert(ror.moveFront() == 5);
    }
    {
        ror.back = 999;
        scope(exit) ror.back = 4;
        assert(x[1][1] == 999);
        assert(ror.moveBack() == 999);
    }
    {
        ror[0] = 999;
        scope(exit) ror[0] = 2;
        assert(x[0][1] == 999);
        assert(ror.moveAt(0) == 999);
    }

    // Test w/o ref return.
    alias D = DummyRange!(ReturnBy.Value, Length.Yes, RangeType.Random);
    auto drs = [D.init, D.init];
    foreach (num; 0 .. 10)
    {
        auto t = transversal!(TransverseOptions.enforceNotJagged)(drs, num);
        assert(t[0] == t[1]);
        assert(t[1] == num + 1);
    }

    static assert(isInfinite!(typeof(transversal(repeat([1,2,3]), 1))));

    // Test slicing.
    auto mat = [[1, 2, 3, 4], [5, 6, 7, 8], [9, 10, 11, 12], [13, 14, 15, 16]];
    auto mat1 = transversal!(TransverseOptions.assumeNotJagged)(mat, 1)[1 .. 3];
    assert(mat1[0] == 6);
    assert(mat1[1] == 10);
}

struct Transposed(RangeOfRanges,
    TransverseOptions opt = TransverseOptions.assumeJagged)
if (isForwardRange!RangeOfRanges &&
    isInputRange!(ElementType!RangeOfRanges) &&
    hasAssignableElements!RangeOfRanges)
{
    this(RangeOfRanges input)
    {
        this._input = input;
    }

    @property auto front()
    {
        import std.algorithm.iteration : filter, map;
        return _input.save
                     .filter!(a => !a.empty)
                     .map!(a => a.front);
    }

    void popFront()
    {
        // Advance the position of each subrange.
        auto r = _input.save;
        while (!r.empty)
        {
            auto e = r.front;
            if (!e.empty)
            {
                e.popFront();
                r.front = e;
            }

            r.popFront();
        }
    }

    static if (isRandomAccessRange!(ElementType!RangeOfRanges))
    {
        auto ref opIndex(size_t n)
        {
            return transversal!(opt)(_input, n);
        }
    }

    @property bool empty()
    {
        if (_input.empty) return true;
        foreach (e; _input.save)
        {
            if (!e.empty) return false;
        }
        return true;
    }

    deprecated("This function is incorrect and will be removed November 2018. See the docs for more details.")
    @property Transposed save()
    {
        return Transposed(_input.save);
    }

    auto opSlice() { return this; }

private:
    RangeOfRanges _input;
}

@safe unittest
{
    // Boundary case: transpose of empty range should be empty
    int[][] ror = [];
    assert(transposed(ror).empty);
}

// Issue 9507
@safe unittest
{
    import std.algorithm.comparison : equal;

    auto r = [[1,2], [3], [4,5], [], [6]];
    assert(r.transposed.equal!equal([
        [1, 3, 4, 6],
        [2, 5]
    ]));
}

// Issue 17742
@safe unittest
{
    import std.algorithm.iteration : map;
    import std.algorithm.comparison : equal;
    auto ror = 5.iota.map!(y => 5.iota.map!(x => x * y).array).array;
    assert(ror[3][2] == 6);
    auto result = transposed!(TransverseOptions.assumeNotJagged)(ror);
    assert(result[2][3] == 6);

    auto x = [[1,2,3],[4,5,6]];
    auto y = transposed!(TransverseOptions.assumeNotJagged)(x);
    assert(y.front.equal([1,4]));
    assert(y[0].equal([1,4]));
    assert(y[0][0] == 1);
    assert(y[1].equal([2,5]));
    assert(y[1][1] == 5);

    auto yy = transposed!(TransverseOptions.enforceNotJagged)(x);
    assert(yy.front.equal([1,4]));
    assert(yy[0].equal([1,4]));
    assert(yy[0][0] == 1);
    assert(yy[1].equal([2,5]));
    assert(yy[1][1] == 5);

    auto z = x.transposed; // assumeJagged
    assert(z.front.equal([1,4]));
    assert(z[0].equal([1,4]));
    assert(!is(typeof(z[0][0])));
}

/**
Given a range of ranges, returns a range of ranges where the $(I i)'th subrange
contains the $(I i)'th elements of the original subranges.

$(RED `Transposed` currently defines `save`, but does not work as a forward range.
Consuming a copy made with `save` will consume all copies, even the original sub-ranges
fed into `Transposed`.)
<<<<<<< HEAD

Params:
    opt = Controls the assumptions the function makes about the lengths of the ranges (i.e. jagged or not)
    rr = Range of ranges
=======
>>>>>>> 0d5f0c48
 */
Transposed!(RangeOfRanges, opt) transposed
(TransverseOptions opt = TransverseOptions.assumeJagged, RangeOfRanges)
(RangeOfRanges rr)
if (isForwardRange!RangeOfRanges &&
    isInputRange!(ElementType!RangeOfRanges) &&
    hasAssignableElements!RangeOfRanges)
{
    return Transposed!(RangeOfRanges, opt)(rr);
}

///
@safe unittest
{
    import std.algorithm.comparison : equal;
    int[][] ror = [
        [1, 2, 3],
        [4, 5, 6]
    ];
    auto xp = transposed(ror);
    assert(equal!"a.equal(b)"(xp, [
        [1, 4],
        [2, 5],
        [3, 6]
    ]));
}

///
@safe unittest
{
    int[][] x = new int[][2];
    x[0] = [1, 2];
    x[1] = [3, 4];
    auto tr = transposed(x);
    int[][] witness = [ [ 1, 3 ], [ 2, 4 ] ];
    uint i;

    foreach (e; tr)
    {
        assert(array(e) == witness[i++]);
    }
}

// Issue 8764
@safe unittest
{
    import std.algorithm.comparison : equal;
    ulong[1] t0 = [ 123 ];

    assert(!hasAssignableElements!(typeof(t0[].chunks(1))));
    assert(!is(typeof(transposed(t0[].chunks(1)))));
    assert(is(typeof(transposed(t0[].chunks(1).array()))));

    auto t1 = transposed(t0[].chunks(1).array());
    assert(equal!"a.equal(b)"(t1, [[123]]));
}

/**
This struct takes two ranges, $(D source) and $(D indices), and creates a view
of $(D source) as if its elements were reordered according to $(D indices).
$(D indices) may include only a subset of the elements of $(D source) and
may also repeat elements.

$(D Source) must be a random access range.  The returned range will be
bidirectional or random-access if $(D Indices) is bidirectional or
random-access, respectively.
*/
struct Indexed(Source, Indices)
if (isRandomAccessRange!Source && isInputRange!Indices &&
    is(typeof(Source.init[ElementType!(Indices).init])))
{
    this(Source source, Indices indices)
    {
        this._source = source;
        this._indices = indices;
    }

    /// Range primitives
    @property auto ref front()
    {
        assert(!empty, "Attempting to fetch the front of an empty Indexed");
        return _source[_indices.front];
    }

    /// Ditto
    void popFront()
    {
        assert(!empty, "Attempting to popFront an empty Indexed");
        _indices.popFront();
    }

    static if (isInfinite!Indices)
    {
        enum bool empty = false;
    }
    else
    {
        /// Ditto
        @property bool empty()
        {
            return _indices.empty;
        }
    }

    static if (isForwardRange!Indices)
    {
        /// Ditto
        @property typeof(this) save()
        {
            // Don't need to save _source because it's never consumed.
            return typeof(this)(_source, _indices.save);
        }
    }

    /// Ditto
    static if (hasAssignableElements!Source)
    {
        @property auto ref front(ElementType!Source newVal)
        {
            assert(!empty);
            return _source[_indices.front] = newVal;
        }
    }


    static if (hasMobileElements!Source)
    {
        /// Ditto
        auto moveFront()
        {
            assert(!empty);
            return _source.moveAt(_indices.front);
        }
    }

    static if (isBidirectionalRange!Indices)
    {
        /// Ditto
        @property auto ref back()
        {
            assert(!empty, "Attempting to fetch the back of an empty Indexed");
            return _source[_indices.back];
        }

        /// Ditto
        void popBack()
        {
           assert(!empty, "Attempting to popBack an empty Indexed");
           _indices.popBack();
        }

        /// Ditto
        static if (hasAssignableElements!Source)
        {
            @property auto ref back(ElementType!Source newVal)
            {
                assert(!empty);
                return _source[_indices.back] = newVal;
            }
        }


        static if (hasMobileElements!Source)
        {
            /// Ditto
            auto moveBack()
            {
                assert(!empty);
                return _source.moveAt(_indices.back);
            }
        }
    }

    static if (hasLength!Indices)
    {
        /// Ditto
         @property size_t length()
        {
            return _indices.length;
        }

        alias opDollar = length;
    }

    static if (isRandomAccessRange!Indices)
    {
        /// Ditto
        auto ref opIndex(size_t index)
        {
            return _source[_indices[index]];
        }

        static if (hasSlicing!Indices)
        {
            /// Ditto
            typeof(this) opSlice(size_t a, size_t b)
            {
                return typeof(this)(_source, _indices[a .. b]);
            }
        }


        static if (hasAssignableElements!Source)
        {
            /// Ditto
            auto opIndexAssign(ElementType!Source newVal, size_t index)
            {
                return _source[_indices[index]] = newVal;
            }
        }


        static if (hasMobileElements!Source)
        {
            /// Ditto
            auto moveAt(size_t index)
            {
                return _source.moveAt(_indices[index]);
            }
        }
    }

    // All this stuff is useful if someone wants to index an Indexed
    // without adding a layer of indirection.

    /**
    Returns the source range.
    */
    @property Source source()
    {
        return _source;
    }

    /**
    Returns the indices range.
    */
     @property Indices indices()
    {
        return _indices;
    }

    static if (isRandomAccessRange!Indices)
    {
        /**
        Returns the physical index into the source range corresponding to a
        given logical index.  This is useful, for example, when indexing
        an $(D Indexed) without adding another layer of indirection.
        */
        size_t physicalIndex(size_t logicalIndex)
        {
            return _indices[logicalIndex];
        }

        ///
        @safe unittest
        {
            auto ind = indexed([1, 2, 3, 4, 5], [1, 3, 4]);
            assert(ind.physicalIndex(0) == 1);
        }
    }

private:
    Source _source;
    Indices _indices;

}

/// Ditto
Indexed!(Source, Indices) indexed(Source, Indices)(Source source, Indices indices)
{
    return typeof(return)(source, indices);
}

///
@safe unittest
{
    import std.algorithm.comparison : equal;
    auto source = [1, 2, 3, 4, 5];
    auto indices = [4, 3, 1, 2, 0, 4];
    auto ind = indexed(source, indices);
    assert(equal(ind, [5, 4, 2, 3, 1, 5]));
    assert(equal(retro(ind), [5, 1, 3, 2, 4, 5]));
}

@safe unittest
{
    {
        auto ind = indexed([1, 2, 3, 4, 5], [1, 3, 4]);
        assert(ind.physicalIndex(0) == 1);
    }

    auto source = [1, 2, 3, 4, 5];
    auto indices = [4, 3, 1, 2, 0, 4];
    auto ind = indexed(source, indices);

    // When elements of indices are duplicated and Source has lvalue elements,
    // these are aliased in ind.
    ind[0]++;
    assert(ind[0] == 6);
    assert(ind[5] == 6);
}

@safe unittest
{
    import std.internal.test.dummyrange : AllDummyRanges, propagatesLength,
        propagatesRangeType, RangeType;

    foreach (DummyType; AllDummyRanges)
    {
        auto d = DummyType.init;
        auto r = indexed([1, 2, 3, 4, 5], d);
        static assert(propagatesRangeType!(DummyType, typeof(r)));
        static assert(propagatesLength!(DummyType, typeof(r)));
    }
}

/**
This range iterates over fixed-sized chunks of size $(D chunkSize) of a
$(D source) range. $(D Source) must be an input range. $(D chunkSize) must be
greater than zero.

If $(D !isInfinite!Source) and $(D source.walkLength) is not evenly
divisible by $(D chunkSize), the back element of this range will contain
fewer than $(D chunkSize) elements.

If `Source` is a forward range, the resulting range will be forward ranges as
well. Otherwise, the resulting chunks will be input ranges consuming the same
input: iterating over `front` will shrink the chunk such that subsequent
invocations of `front` will no longer return the full chunk, and calling
`popFront` on the outer range will invalidate any lingering references to
previous values of `front`.

Params:
    source = Range from which the chunks will be selected
    chunkSize = Chunk size

See_Also: $(LREF slide)

Returns: Range of chunks.
*/
struct Chunks(Source)
if (isInputRange!Source)
{
    static if (isForwardRange!Source)
    {
        /// Standard constructor
        this(Source source, size_t chunkSize)
        {
            assert(chunkSize != 0, "Cannot create a Chunk with an empty chunkSize");
            _source = source;
            _chunkSize = chunkSize;
        }

        /// Input range primitives. Always present.
        @property auto front()
        {
            assert(!empty, "Attempting to fetch the front of an empty Chunks");
            return _source.save.take(_chunkSize);
        }

        /// Ditto
        void popFront()
        {
            assert(!empty, "Attempting to popFront and empty Chunks");
            _source.popFrontN(_chunkSize);
        }

        static if (!isInfinite!Source)
            /// Ditto
            @property bool empty()
            {
                return _source.empty;
            }
        else
            // undocumented
            enum empty = false;

        /// Forward range primitives. Only present if `Source` is a forward range.
        @property typeof(this) save()
        {
            return typeof(this)(_source.save, _chunkSize);
        }

        static if (hasLength!Source)
        {
            /// Length. Only if $(D hasLength!Source) is $(D true)
            @property size_t length()
            {
                // Note: _source.length + _chunkSize may actually overflow.
                // We cast to ulong to mitigate the problem on x86 machines.
                // For x64 machines, we just suppose we'll never overflow.
                // The "safe" code would require either an extra branch, or a
                //   modulo operation, which is too expensive for such a rare case
                return cast(size_t)((cast(ulong)(_source.length) + _chunkSize - 1) / _chunkSize);
            }
            //Note: No point in defining opDollar here without slicing.
            //opDollar is defined below in the hasSlicing!Source section
        }

        static if (hasSlicing!Source)
        {
            //Used for various purposes
            private enum hasSliceToEnd = is(typeof(Source.init[_chunkSize .. $]) == Source);

            /**
            Indexing and slicing operations. Provided only if
            $(D hasSlicing!Source) is $(D true).
             */
            auto opIndex(size_t index)
            {
                immutable start = index * _chunkSize;
                immutable end   = start + _chunkSize;

                static if (isInfinite!Source)
                    return _source[start .. end];
                else
                {
                    import std.algorithm.comparison : min;
                    immutable len = _source.length;
                    assert(start < len, "chunks index out of bounds");
                    return _source[start .. min(end, len)];
                }
            }

            /// Ditto
            static if (hasLength!Source)
                typeof(this) opSlice(size_t lower, size_t upper)
                {
                    import std.algorithm.comparison : min;
                    assert(lower <= upper && upper <= length, "chunks slicing index out of bounds");
                    immutable len = _source.length;
                    return chunks(_source[min(lower * _chunkSize, len) .. min(upper * _chunkSize, len)], _chunkSize);
                }
            else static if (hasSliceToEnd)
                //For slicing an infinite chunk, we need to slice the source to the end.
                typeof(takeExactly(this, 0)) opSlice(size_t lower, size_t upper)
                {
                    assert(lower <= upper, "chunks slicing index out of bounds");
                    return chunks(_source[lower * _chunkSize .. $], _chunkSize).takeExactly(upper - lower);
                }

            static if (isInfinite!Source)
            {
                static if (hasSliceToEnd)
                {
                    private static struct DollarToken{}
                    DollarToken opDollar()
                    {
                        return DollarToken();
                    }
                    //Slice to dollar
                    typeof(this) opSlice(size_t lower, DollarToken)
                    {
                        return typeof(this)(_source[lower * _chunkSize .. $], _chunkSize);
                    }
                }
            }
            else
            {
                //Dollar token carries a static type, with no extra information.
                //It can lazily transform into _source.length on algorithmic
                //operations such as : chunks[$/2, $-1];
                private static struct DollarToken
                {
                    Chunks!Source* mom;
                    @property size_t momLength()
                    {
                        return mom.length;
                    }
                    alias momLength this;
                }
                DollarToken opDollar()
                {
                    return DollarToken(&this);
                }

                //Slice overloads optimized for using dollar. Without this, to slice to end, we would...
                //1. Evaluate chunks.length
                //2. Multiply by _chunksSize
                //3. To finally just compare it (with min) to the original length of source (!)
                //These overloads avoid that.
                typeof(this) opSlice(DollarToken, DollarToken)
                {
                    static if (hasSliceToEnd)
                        return chunks(_source[$ .. $], _chunkSize);
                    else
                    {
                        immutable len = _source.length;
                        return chunks(_source[len .. len], _chunkSize);
                    }
                }
                typeof(this) opSlice(size_t lower, DollarToken)
                {
                    import std.algorithm.comparison : min;
                    assert(lower <= length, "chunks slicing index out of bounds");
                    static if (hasSliceToEnd)
                        return chunks(_source[min(lower * _chunkSize, _source.length) .. $], _chunkSize);
                    else
                    {
                        immutable len = _source.length;
                        return chunks(_source[min(lower * _chunkSize, len) .. len], _chunkSize);
                    }
                }
                typeof(this) opSlice(DollarToken, size_t upper)
                {
                    assert(upper == length, "chunks slicing index out of bounds");
                    return this[$ .. $];
                }
            }
        }

        //Bidirectional range primitives
        static if (hasSlicing!Source && hasLength!Source)
        {
            /**
            Bidirectional range primitives. Provided only if both
            $(D hasSlicing!Source) and $(D hasLength!Source) are $(D true).
             */
            @property auto back()
            {
                assert(!empty, "back called on empty chunks");
                immutable len = _source.length;
                immutable start = (len - 1) / _chunkSize * _chunkSize;
                return _source[start .. len];
            }

            /// Ditto
            void popBack()
            {
                assert(!empty, "popBack() called on empty chunks");
                immutable end = (_source.length - 1) / _chunkSize * _chunkSize;
                _source = _source[0 .. end];
            }
        }

    private:
        Source _source;
        size_t _chunkSize;
    }
    else // is input range only
    {
        import std.typecons : RefCounted;

        static struct Chunk
        {
            private RefCounted!Impl impl;

            @property bool empty() { return impl.curSizeLeft == 0 || impl.r.empty; }
            @property auto front() { return impl.r.front; }
            void popFront()
            {
                assert(impl.curSizeLeft > 0 && !impl.r.empty);
                impl.curSizeLeft--;
                impl.r.popFront();
            }
        }

        static struct Impl
        {
            private Source r;
            private size_t chunkSize;
            private size_t curSizeLeft;
        }

        private RefCounted!Impl impl;

        private this(Source r, size_t chunkSize)
        {
            impl = RefCounted!Impl(r, r.empty ? 0 : chunkSize, chunkSize);
        }

        @property bool empty() { return impl.chunkSize == 0; }
        @property Chunk front() return { return Chunk(impl); }

        void popFront()
        {
            impl.curSizeLeft -= impl.r.popFrontN(impl.curSizeLeft);
            if (!impl.r.empty)
                impl.curSizeLeft = impl.chunkSize;
            else
                impl.chunkSize = 0;
        }

        static assert(isInputRange!(typeof(this)));
    }
}

/// Ditto
Chunks!Source chunks(Source)(Source source, size_t chunkSize)
if (isInputRange!Source)
{
    return typeof(return)(source, chunkSize);
}

///
@safe unittest
{
    import std.algorithm.comparison : equal;
    auto source = [1, 2, 3, 4, 5, 6, 7, 8, 9, 10];
    auto chunks = chunks(source, 4);
    assert(chunks[0] == [1, 2, 3, 4]);
    assert(chunks[1] == [5, 6, 7, 8]);
    assert(chunks[2] == [9, 10]);
    assert(chunks.back == chunks[2]);
    assert(chunks.front == chunks[0]);
    assert(chunks.length == 3);
    assert(equal(retro(array(chunks)), array(retro(chunks))));
}

/// Non-forward input ranges are supported, but with limited semantics.
@system /*@safe*/ unittest // FIXME: can't be @safe because RefCounted isn't.
{
    import std.algorithm.comparison : equal;

    int i;

    // The generator doesn't save state, so it cannot be a forward range.
    auto inputRange = generate!(() => ++i).take(10);

    // We can still process it in chunks, but it will be single-pass only.
    auto chunked = inputRange.chunks(2);

    assert(chunked.front.equal([1, 2]));
    assert(chunked.front.empty); // Iterating the chunk has consumed it
    chunked.popFront;
    assert(chunked.front.equal([3, 4]));
}

@system /*@safe*/ unittest
{
    import std.algorithm.comparison : equal;
    import std.internal.test.dummyrange : ReferenceInputRange;

    auto data = [ 1, 2, 3, 4, 5, 6, 7, 8, 9, 10 ];
    auto r = new ReferenceInputRange!int(data).chunks(3);
    assert(r.equal!equal([
        [ 1, 2, 3 ],
        [ 4, 5, 6 ],
        [ 7, 8, 9 ],
        [ 10 ]
    ]));

    auto data2 = [ 1, 2, 3, 4, 5, 6 ];
    auto r2 = new ReferenceInputRange!int(data2).chunks(3);
    assert(r2.equal!equal([
        [ 1, 2, 3 ],
        [ 4, 5, 6 ]
    ]));

    auto data3 = [ 1, 2, 3, 4, 5 ];
    auto r3 = new ReferenceInputRange!int(data3).chunks(2);
    assert(r3.front.equal([1, 2]));
    r3.popFront();
    assert(!r3.empty);
    r3.popFront();
    assert(r3.front.equal([5]));
}

@safe unittest
{
    auto source = [1, 2, 3, 4, 5, 6, 7, 8, 9, 10];
    auto chunks = chunks(source, 4);
    auto chunks2 = chunks.save;
    chunks.popFront();
    assert(chunks[0] == [5, 6, 7, 8]);
    assert(chunks[1] == [9, 10]);
    chunks2.popBack();
    assert(chunks2[1] == [5, 6, 7, 8]);
    assert(chunks2.length == 2);

    static assert(isRandomAccessRange!(typeof(chunks)));
}

@safe unittest
{
    import std.algorithm.comparison : equal;

    //Extra toying with slicing and indexing.
    auto chunks1 = [0, 0, 1, 1, 2, 2, 3, 3, 4].chunks(2);
    auto chunks2 = [0, 0, 1, 1, 2, 2, 3, 3, 4, 4].chunks(2);

    assert(chunks1.length == 5);
    assert(chunks2.length == 5);
    assert(chunks1[4] == [4]);
    assert(chunks2[4] == [4, 4]);
    assert(chunks1.back == [4]);
    assert(chunks2.back == [4, 4]);

    assert(chunks1[0 .. 1].equal([[0, 0]]));
    assert(chunks1[0 .. 2].equal([[0, 0], [1, 1]]));
    assert(chunks1[4 .. 5].equal([[4]]));
    assert(chunks2[4 .. 5].equal([[4, 4]]));

    assert(chunks1[0 .. 0].equal((int[][]).init));
    assert(chunks1[5 .. 5].equal((int[][]).init));
    assert(chunks2[5 .. 5].equal((int[][]).init));

    //Fun with opDollar
    assert(chunks1[$ .. $].equal((int[][]).init)); //Quick
    assert(chunks2[$ .. $].equal((int[][]).init)); //Quick
    assert(chunks1[$ - 1 .. $].equal([[4]]));      //Semiquick
    assert(chunks2[$ - 1 .. $].equal([[4, 4]]));   //Semiquick
    assert(chunks1[$ .. 5].equal((int[][]).init)); //Semiquick
    assert(chunks2[$ .. 5].equal((int[][]).init)); //Semiquick

    assert(chunks1[$ / 2 .. $ - 1].equal([[2, 2], [3, 3]])); //Slow
}

@safe unittest
{
    import std.algorithm.comparison : equal;
    import std.algorithm.iteration : filter;

    //ForwardRange
    auto r = filter!"true"([1, 2, 3, 4, 5]).chunks(2);
    assert(equal!"equal(a, b)"(r, [[1, 2], [3, 4], [5]]));

    //InfiniteRange w/o RA
    auto fibsByPairs = recurrence!"a[n-1] + a[n-2]"(1, 1).chunks(2);
    assert(equal!`equal(a, b)`(fibsByPairs.take(2),         [[ 1,  1], [ 2,  3]]));

    //InfiniteRange w/ RA and slicing
    auto odds = sequence!("a[0] + n * a[1]")(1, 2);
    auto oddsByPairs = odds.chunks(2);
    assert(equal!`equal(a, b)`(oddsByPairs.take(2),         [[ 1,  3], [ 5,  7]]));

    //Requires phobos#991 for Sequence to have slice to end
    static assert(hasSlicing!(typeof(odds)));
    assert(equal!`equal(a, b)`(oddsByPairs[3 .. 5],         [[13, 15], [17, 19]]));
    assert(equal!`equal(a, b)`(oddsByPairs[3 .. $].take(2), [[13, 15], [17, 19]]));
}



/**
This range splits a $(D source) range into $(D chunkCount) chunks of
approximately equal length. $(D Source) must be a forward range with
known length.

Unlike $(LREF chunks), $(D evenChunks) takes a chunk count (not size).
The returned range will contain zero or more $(D source.length /
chunkCount + 1) elements followed by $(D source.length / chunkCount)
elements. If $(D source.length < chunkCount), some chunks will be empty.

$(D chunkCount) must not be zero, unless $(D source) is also empty.
*/
struct EvenChunks(Source)
if (isForwardRange!Source && hasLength!Source)
{
    /// Standard constructor
    this(Source source, size_t chunkCount)
    {
        assert(chunkCount != 0 || source.empty, "Cannot create EvenChunks with a zero chunkCount");
        _source = source;
        _chunkCount = chunkCount;
    }

    /// Forward range primitives. Always present.
    @property auto front()
    {
        assert(!empty, "Attempting to fetch the front of an empty evenChunks");
        return _source.save.take(_chunkPos(1));
    }

    /// Ditto
    void popFront()
    {
        assert(!empty, "Attempting to popFront an empty evenChunks");
        _source.popFrontN(_chunkPos(1));
        _chunkCount--;
    }

    /// Ditto
    @property bool empty()
    {
        return _source.empty;
    }

    /// Ditto
    @property typeof(this) save()
    {
        return typeof(this)(_source.save, _chunkCount);
    }

    /// Length
    @property size_t length() const
    {
        return _chunkCount;
    }
    //Note: No point in defining opDollar here without slicing.
    //opDollar is defined below in the hasSlicing!Source section

    static if (hasSlicing!Source)
    {
        /**
        Indexing, slicing and bidirectional operations and range primitives.
        Provided only if $(D hasSlicing!Source) is $(D true).
         */
        auto opIndex(size_t index)
        {
            assert(index < _chunkCount, "evenChunks index out of bounds");
            return _source[_chunkPos(index) .. _chunkPos(index+1)];
        }

        /// Ditto
        typeof(this) opSlice(size_t lower, size_t upper)
        {
            assert(lower <= upper && upper <= length, "evenChunks slicing index out of bounds");
            return evenChunks(_source[_chunkPos(lower) .. _chunkPos(upper)], upper - lower);
        }

        /// Ditto
        @property auto back()
        {
            assert(!empty, "back called on empty evenChunks");
            return _source[_chunkPos(_chunkCount - 1) .. _source.length];
        }

        /// Ditto
        void popBack()
        {
            assert(!empty, "popBack() called on empty evenChunks");
            _source = _source[0 .. _chunkPos(_chunkCount - 1)];
            _chunkCount--;
        }
    }

private:
    Source _source;
    size_t _chunkCount;

    size_t _chunkPos(size_t i)
    {
        /*
            _chunkCount = 5, _source.length = 13:

               chunk0
                 |   chunk3
                 |     |
                 v     v
                +-+-+-+-+-+   ^
                |0|3|.| | |   |
                +-+-+-+-+-+   | div
                |1|4|.| | |   |
                +-+-+-+-+-+   v
                |2|5|.|
                +-+-+-+

                <----->
                  mod

                <--------->
                _chunkCount

            One column is one chunk.
            popFront and popBack pop the left-most
            and right-most column, respectively.
        */

        auto div = _source.length / _chunkCount;
        auto mod = _source.length % _chunkCount;
        auto pos = i <= mod
            ? i   * (div+1)
            : mod * (div+1) + (i-mod) * div
        ;
        //auto len = i < mod
        //    ? div+1
        //    : div
        //;
        return pos;
    }
}

/// Ditto
EvenChunks!Source evenChunks(Source)(Source source, size_t chunkCount)
if (isForwardRange!Source && hasLength!Source)
{
    return typeof(return)(source, chunkCount);
}

///
@safe unittest
{
    import std.algorithm.comparison : equal;
    auto source = [1, 2, 3, 4, 5, 6, 7, 8, 9, 10];
    auto chunks = evenChunks(source, 3);
    assert(chunks[0] == [1, 2, 3, 4]);
    assert(chunks[1] == [5, 6, 7]);
    assert(chunks[2] == [8, 9, 10]);
}

@safe unittest
{
    import std.algorithm.comparison : equal;

    auto source = [1, 2, 3, 4, 5, 6, 7, 8, 9, 10];
    auto chunks = evenChunks(source, 3);
    assert(chunks.back == chunks[2]);
    assert(chunks.front == chunks[0]);
    assert(chunks.length == 3);
    assert(equal(retro(array(chunks)), array(retro(chunks))));

    auto chunks2 = chunks.save;
    chunks.popFront();
    assert(chunks[0] == [5, 6, 7]);
    assert(chunks[1] == [8, 9, 10]);
    chunks2.popBack();
    assert(chunks2[1] == [5, 6, 7]);
    assert(chunks2.length == 2);

    static assert(isRandomAccessRange!(typeof(chunks)));
}

@safe unittest
{
    import std.algorithm.comparison : equal;

    int[] source = [];
    auto chunks = source.evenChunks(0);
    assert(chunks.length == 0);
    chunks = source.evenChunks(3);
    assert(equal(chunks, [[], [], []]));
    chunks = [1, 2, 3].evenChunks(5);
    assert(equal(chunks, [[1], [2], [3], [], []]));
}

/*
A fixed-sized sliding window iteration
of size `windowSize` over a `source` range by a custom `stepSize`.

The `Source` range must be at least an `ForwardRange` and
the `windowSize` must be greater than zero.

For `windowSize = 1` it splits the range into single element groups (aka `unflatten`)
For `windowSize = 2` it is similar to `zip(source, source.save.dropOne)`.

Params:
    f = If `Yes.withFewerElements` slide with fewer
        elements than `windowSize`. This can only happen if the initial range
        contains less elements than `windowSize`. In this case
        if `No.withFewerElements` an empty range will be returned.
    source = Range from which the slide will be selected
    windowSize = Sliding window size
    stepSize = Steps between the windows (by default 1)

Returns: Range of all sliding windows with propagated bi-directionality,
         forwarding, conditional random access, and slicing.

See_Also: $(LREF chunks)
*/
// Explicitly set to private to delay the release until 2.076
private
auto slide(Flag!"withFewerElements" f = Yes.withFewerElements,
            Source)(Source source, size_t windowSize, size_t stepSize = 1)
    if (isForwardRange!Source)
{
    return Slides!(f, Source)(source, windowSize, stepSize);
}

private struct Slides(Flag!"withFewerElements" withFewerElements = Yes.withFewerElements, Source)
    if (isForwardRange!Source)
{
private:
    Source _source;
    size_t _windowSize;
    size_t _stepSize;

    static if (hasLength!Source)
    {
        enum needsEndTracker = false;
    }
    else
    {
        // if there's no information about the length, track needs to be kept manually
        Source _nextSource;
        enum needsEndTracker = true;
    }

    bool _empty;

    static if (hasSlicing!Source)
    {
        enum hasSliceToEnd = hasSlicing!Source && is(typeof(Source.init[0 .. $]) == Source);
    }

public:
    /// Standard constructor
    this(Source source, size_t windowSize, size_t stepSize)
    {
        assert(windowSize > 0, "windowSize must be greater than zero");
        assert(stepSize > 0, "stepSize must be greater than zero");
        _source = source;
        _windowSize = windowSize;
        _stepSize = stepSize;

        static if (needsEndTracker)
        {
            // _nextSource is used to "look into the future" and check for the end
            _nextSource = source.save;
            _nextSource.popFrontN(windowSize);
        }

        static if (!withFewerElements)
        {
            // empty source range is needed, s.t. length, slicing etc. works properly
            static if (needsEndTracker)
            {
                if (_nextSource.empty)
                    _source = _nextSource;
            }
            else
            {
                if (_source.length < windowSize)
                {
                    static if (hasSlicing!Source)
                    {
                        // if possible use the faster opDollar overload
                        static if (hasSliceToEnd)
                            _source = _source[$ .. $];
                        else
                            _source = _source[_source.length .. _source.length];
                    }
                    else
                    {
                        _source.popFrontN(_source.length);
                    }
                }
            }
        }

        _empty = _source.empty;
    }

    /// Forward range primitives. Always present.
    @property auto front()
    {
        assert(!empty, "Attempting to access front on an empty slide");
        static if (hasSlicing!Source && hasLength!Source)
        {
            import std.algorithm.comparison : min;
            return _source[0 .. min(_windowSize, _source.length)];
        }
        else
        {
            return _source.save.take(_windowSize);
        }
    }

    /// Ditto
    void popFront()
    {
        assert(!empty, "Attempting to call popFront() on an empty slide");
        _source.popFrontN(_stepSize);

        // if the range has less elements than its window size,
        // we have seen the last full window (i.e. its empty)
        static if (needsEndTracker)
        {
            if (_nextSource.empty)
                _empty = true;
            else
                _nextSource.popFrontN(_stepSize);
        }
        else
        {
            if (_source.length < _windowSize)
                _empty = true;
        }
    }

    static if (!isInfinite!Source)
    {
        /// Ditto
        @property bool empty() const
        {
            return _empty;
        }
    }
    else
    {
        // undocumented
        enum empty = false;
    }

    /// Ditto
    @property typeof(this) save()
    {
        return typeof(this)(_source.save, _windowSize, _stepSize);
    }

    static if (hasLength!Source)
    {
        /// Length. Only if $(D hasLength!Source) is $(D true)
        @property size_t length()
        {
            if (_source.length < _windowSize)
            {
                static if (withFewerElements)
                    return 1;
                else
                    return 0;
            }
            else
            {
                return (_source.length - _windowSize + _stepSize) / _stepSize;
            }
        }
    }

    static if (hasSlicing!Source)
    {
        /**
        Indexing and slicing operations. Provided only if
        `hasSlicing!Source` is `true`.
         */
        auto opIndex(size_t index)
        {
            immutable start = index * _stepSize;

            static if (isInfinite!Source)
            {
                immutable end = start + _windowSize;
            }
            else
            {
                import std.algorithm.comparison : min;

                immutable len = _source.length;
                assert(start < len, "slide index out of bounds");
                immutable end = min(start + _windowSize, len);
            }

            return _source[start .. end];
        }

        static if (!isInfinite!Source)
        {
            /// ditto
            typeof(this) opSlice(size_t lower, size_t upper)
            {
                import std.algorithm.comparison : min;
                assert(lower <= upper && upper <= length, "slide slicing index out of bounds");

                lower *= _stepSize;
                upper *= _stepSize;

                immutable len = _source.length;

                /*
                * Notice that we only need to move for windowSize - 1 to the right:
                * source = [0, 1, 2, 3] (length: 4)
                * - source.slide(2) -> s = [[0, 1], [1, 2], [2, 3]]
                *   right pos for s[0 .. 3]: 3 (upper) + 2 (windowSize) - 1 = 4
                *
                * - source.slide(3) -> s = [[0, 1, 2], [1, 2, 3]]
                *   right pos for s[0 .. 2]: 2 (upper) + 3 (windowSize) - 1 = 4
                *
                * source = [0, 1, 2, 3, 4] (length: 5)
                * - source.slide(4) -> s = [[0, 1, 2, 3], [1, 2, 3, 4]]
                *   right pos for s[0 .. 2]: 2 (upper) + 4 (windowSize) - 1 = 5
                */
                return typeof(this)
                    (_source[min(lower, len) .. min(upper + _windowSize - 1, len)],
                     _windowSize, _stepSize);
            }
        }
        else static if (hasSliceToEnd)
        {
            //For slicing an infinite chunk, we need to slice the source to the infinite end.
            auto opSlice(size_t lower, size_t upper)
            {
                assert(lower <= upper, "slide slicing index out of bounds");
                return typeof(this)(_source[lower * _stepSize .. $],
                       _windowSize, _stepSize).takeExactly(upper - lower);
            }
        }

        static if (isInfinite!Source)
        {
            static if (hasSliceToEnd)
            {
                private static struct DollarToken{}
                DollarToken opDollar()
                {
                    return DollarToken();
                }
                //Slice to dollar
                typeof(this) opSlice(size_t lower, DollarToken)
                {
                    return typeof(this)(_source[lower * _stepSize .. $], _windowSize, _stepSize);
                }
            }
        }
        else
        {
            //Dollar token carries a static type, with no extra information.
            //It can lazily transform into _source.length on algorithmic
            //operations such as : slide[$/2, $-1];
            private static struct DollarToken
            {
                private size_t _length;
                alias _length this;
            }

            DollarToken opDollar()
            {
                return DollarToken(this.length);
            }

            // Optimized slice overloads optimized for using dollar.
            typeof(this) opSlice(DollarToken, DollarToken)
            {
                static if (hasSliceToEnd)
                {
                    return typeof(this)(_source[$ .. $], _windowSize, _stepSize);
                }
                else
                {
                    immutable len = _source.length;
                    return typeof(this)(_source[len .. len], _windowSize, _stepSize);
                }
            }

            // Optimized slice overloads optimized for using dollar.
            typeof(this) opSlice(size_t lower, DollarToken)
            {
                import std.algorithm.comparison : min;
                assert(lower <= length, "slide slicing index out of bounds");
                lower *= _stepSize;
                static if (hasSliceToEnd)
                {
                    return typeof(this)(_source[min(lower, _source.length) .. $], _windowSize, _stepSize);
                }
                else
                {
                    immutable len = _source.length;
                    return typeof(this)(_source[min(lower, len) .. len], _windowSize, _stepSize);
                }
            }

            // Optimized slice overloads optimized for using dollar.
            typeof(this) opSlice(DollarToken, size_t upper)
            {
                assert(upper == length, "slide slicing index out of bounds");
                return this[$ .. $];
            }
        }

        // Bidirectional range primitives
        static if (!isInfinite!Source)
        {
            /**
            Bidirectional range primitives. Provided only if both
            `hasSlicing!Source` and `!isInfinite!Source` are `true`.
             */
            @property auto back()
            {
                import std.algorithm.comparison : max;

                assert(!empty, "Attempting to access front on an empty slide");

                immutable len = _source.length;
                /*
                * Note:
                * - `end` in the following is the exclusive end as used in opSlice
                * - For the trivial case with `stepSize = 1`  `end` is at `len`:
                *
                *    iota(4).slide(2) = [[0, 1], [1, 2], [2, 3]    (end = 4)
                *    iota(4).slide(3) = [[0, 1, 2], [1, 2, 3]]     (end = 4)
                *
                * - For the non-trivial cases, we need to calculate the gap
                *   between `len` and `end` - this is the number of missing elements
                *   from the input range:
                *
                *    iota(7).slide(2, 3) = [[0, 1], [3, 4]] || <gap: 2> 6
                *    iota(7).slide(2, 4) = [[0, 1], [4, 5]] || <gap: 1> 6
                *    iota(7).slide(1, 5) = [[0], [5]]       || <gap: 1> 6
                *
                *   As it can be seen `gap` can be at most `stepSize - 1`
                *   More generally the elements of the sliding window with
                *   `w = windowSize` and `s = stepSize` are:
                *
                *     [0, w], [s, s + w], [2 * s, 2 * s + w], ... [n * s, n * s + w]
                *
                *  We can thus calculate the gap between the `end` and `len` as:
                *
                *     gap = len - (n * s + w) = len - w - (n * s)
                *
                *  As we aren't interested in exact value of `n`, but the best
                *  minimal `gap` value, we can use modulo to "cut" `len - w` optimally:
                *
                *     gap = len - w - (s - s ... - s) = (len - w) % s
                *
                *  So for example:
                *
                *    iota(7).slide(2, 3) = [[0, 1], [3, 4]]
                *      gap: (7 - 2) % 3 = 5 % 3 = 2
                *      end: 7 - 2 = 5
                *
                *    iota(7).slide(4, 2) = [[0, 1, 2, 3], [2, 3, 4, 5]]
                *      gap: (7 - 4) % 2 = 3 % 2 = 1
                *      end: 7 - 1 = 6
                */
                size_t gap = (len - _windowSize)  % _stepSize;

                // check for underflow
                immutable start = (len > _windowSize + gap) ? len - _windowSize - gap : 0;

                return _source[start .. len - gap];
            }

            /// Ditto
            void popBack()
            {
                assert(!empty, "Attempting to call popBack() on an empty slide");

                immutable end = _source.length > _stepSize ? _source.length - _stepSize : 0;
                _source = _source[0 .. end];

                if (_source.length < _windowSize)
                    _empty = true;
            }
        }
    }
}

//
@safe pure nothrow unittest
{
    import std.algorithm.comparison : equal;
    import std.array : array;

    assert([0, 1, 2, 3].slide(2).equal!equal(
        [[0, 1], [1, 2], [2, 3]]
    ));
    assert(5.iota.slide(3).equal!equal(
        [[0, 1, 2], [1, 2, 3], [2, 3, 4]]
    ));

    assert(iota(7).slide(2, 2).equal!equal([[0, 1], [2, 3], [4, 5]]));
    assert(iota(12).slide(2, 4).equal!equal([[0, 1], [4, 5], [8, 9]]));

    // set a custom stepsize (default 1)
    assert(6.iota.slide(1, 2).equal!equal(
        [[0], [2], [4]]
    ));

    assert(6.iota.slide(2, 4).equal!equal(
        [[0, 1], [4, 5]]
    ));

    // allow slide with less elements than the window size
    assert(3.iota.slide!(No.withFewerElements)(4).empty);
    assert(3.iota.slide!(Yes.withFewerElements)(4).equal!equal(
        [[0, 1, 2]]
    ));
}

// count k-mers
@safe pure nothrow unittest
{
    import std.algorithm.comparison : equal;
    import std.algorithm.iteration : each;

    int[dstring] d;
    "AGAGA"d.slide(2).each!(a => d[a]++);
    assert(d == ["AG"d: 2, "GA"d: 2]);
}

// @nogc
@safe pure nothrow @nogc unittest
{
    import std.algorithm.comparison : equal;

    static immutable res1 = [[0], [1], [2], [3]];
    assert(4.iota.slide(1).equal!equal(res1));

    static immutable res2 = [[0, 1], [1, 2], [2, 3]];
    assert(4.iota.slide(2).equal!equal(res2));
}

// different window sizes
@safe pure nothrow unittest
{
    import std.algorithm.comparison : equal;
    import std.array : array;

    assert([0, 1, 2, 3].slide(1).array == [[0], [1], [2], [3]]);
    assert([0, 1, 2, 3].slide(2).array == [[0, 1], [1, 2], [2, 3]]);
    assert([0, 1, 2, 3].slide(3).array == [[0, 1, 2], [1, 2, 3]]);
    assert([0, 1, 2, 3].slide(4).array == [[0, 1, 2, 3]]);
    assert([0, 1, 2, 3].slide(5).array == [[0, 1, 2, 3]]);


    assert(iota(2).slide(2).front.equal([0, 1]));
    assert(iota(3).slide(2).equal!equal([[0, 1],[1, 2]]));
    assert(iota(3).slide(3).equal!equal([[0, 1, 2]]));
    assert(iota(3).slide(4).equal!equal([[0, 1, 2]]));
    assert(iota(1, 4).slide(1).equal!equal([[1], [2], [3]]));
    assert(iota(1, 4).slide(3).equal!equal([[1, 2, 3]]));
}

@safe unittest
{
    import std.algorithm.comparison : equal;

    assert(6.iota.slide(1, 1).equal!equal(
        [[0], [1], [2], [3], [4], [5]]
    ));
    assert(6.iota.slide(1, 2).equal!equal(
        [[0], [2], [4]]
    ));
    assert(6.iota.slide(1, 3).equal!equal(
        [[0], [3]]
    ));
    assert(6.iota.slide(1, 4).equal!equal(
        [[0], [4]]
    ));
    assert(6.iota.slide(1, 5).equal!equal(
        [[0], [5]]
    ));
    assert(6.iota.slide(2, 1).equal!equal(
        [[0, 1], [1, 2], [2, 3], [3, 4], [4, 5]]
    ));
    assert(6.iota.slide(2, 2).equal!equal(
        [[0, 1], [2, 3], [4, 5]]
    ));
    assert(6.iota.slide(2, 3).equal!equal(
        [[0, 1], [3, 4]]
    ));
    assert(6.iota.slide(2, 4).equal!equal(
        [[0, 1], [4, 5]]
    ));
    assert(6.iota.slide(2, 5).equal!equal(
        [[0, 1]]
    ));
    assert(6.iota.slide(3, 1).equal!equal(
        [[0, 1, 2], [1, 2, 3], [2, 3, 4], [3, 4, 5]]
    ));
    assert(6.iota.slide(3, 2).equal!equal(
        [[0, 1, 2], [2, 3, 4]]
    ));
    assert(6.iota.slide(3, 3).equal!equal(
        [[0, 1, 2], [3, 4, 5]]
    ));
    assert(6.iota.slide(3, 4).equal!equal(
        [[0, 1, 2]]
    ));
    assert(6.iota.slide(4, 1).equal!equal(
        [[0, 1, 2, 3], [1, 2, 3, 4], [2, 3, 4, 5]]
    ));
    assert(6.iota.slide(4, 2).equal!equal(
        [[0, 1, 2, 3], [2, 3, 4, 5]]
    ));
    assert(6.iota.slide(4, 3).equal!equal(
        [[0, 1, 2, 3]]
    ));
    assert(6.iota.slide(5, 1).equal!equal(
        [[0, 1, 2, 3, 4], [1, 2, 3, 4, 5]]
    ));
    assert(6.iota.slide(5, 2).equal!equal(
        [[0, 1, 2, 3, 4]]
    ));
    assert(6.iota.slide(5, 3).equal!equal(
        [[0, 1, 2, 3, 4]]
    ));
}

// emptyness, copyability, strings
@safe pure nothrow unittest
{
    import std.algorithm.comparison : equal;
    import std.algorithm.iteration : each, map;

    // check with empty input
    int[] d;
    assert(d.slide(2).empty);
    assert(d.slide(2, 2).empty);

    // is copyable?
    auto e = iota(5).slide(2);
    e.popFront;
    assert(e.save.equal!equal([[1, 2], [2, 3], [3, 4]]));
    assert(e.save.equal!equal([[1, 2], [2, 3], [3, 4]]));
    assert(e.map!"a.array".array == [[1, 2], [2, 3], [3, 4]]);

    // test with strings
    int[dstring] f;
    "AGAGA"d.slide(3).each!(a => f[a]++);
    assert(f == ["AGA"d: 2, "GAG"d: 1]);

    int[dstring] g;
    "ABCDEFG"d.slide(3, 3).each!(a => g[a]++);
    assert(g == ["ABC"d:1, "DEF"d:1]);
}

// test slicing, length
@safe pure nothrow unittest
{
    import std.algorithm.comparison : equal;
    import std.array : array;

    // test index
    assert(iota(3).slide(4)[0].equal([0, 1, 2]));
    assert(iota(5).slide(4)[1].equal([1, 2, 3, 4]));
    assert(iota(3).slide(4, 2)[0].equal([0, 1, 2]));
    assert(iota(5).slide(4, 2)[1].equal([2, 3, 4]));
    assert(iota(3).slide(4, 3)[0].equal([0, 1, 2]));
    assert(iota(5).slide(4, 3)[1].equal([3, 4,]));

    // test slicing
    assert(iota(3).slide(4)[0 .. $].equal!equal([[0, 1, 2]]));
    assert(iota(3).slide(2)[1 .. $].equal!equal([[1, 2]]));
    assert(iota(1, 5).slide(2)[0 .. 1].equal!equal([[1, 2]]));
    assert(iota(1, 5).slide(2)[0 .. 2].equal!equal([[1, 2], [2, 3]]));
    assert(iota(1, 5).slide(3)[0 .. 1].equal!equal([[1, 2, 3]]));
    assert(iota(1, 5).slide(3)[0 .. 2].equal!equal([[1, 2, 3], [2, 3, 4]]));
    assert(iota(1, 6).slide(3)[2 .. 3].equal!equal([[3, 4, 5]]));
    assert(iota(1, 5).slide(4)[0 .. 1].equal!equal([[1, 2, 3, 4]]));

    // length
    assert(iota(3).slide(1).length == 3);
    assert(iota(3).slide(1, 2).length == 2);
    assert(iota(3).slide(1, 3).length == 1);
    assert(iota(3).slide(1, 4).length == 1);
    assert(iota(3).slide(2).length == 2);
    assert(iota(3).slide(2, 2).length == 1);
    assert(iota(3).slide(2, 3).length == 1);
    assert(iota(3).slide(3).length == 1);
    assert(iota(3).slide(3, 2).length == 1);

    // opDollar
    assert(iota(3).slide(4)[$/2 .. $].equal!equal([[0, 1, 2]]));
    assert(iota(3).slide(4)[$ .. $].empty);
    assert(iota(3).slide(4)[$ .. 1].empty);

    assert(iota(5).slide(3, 1)[$/2 .. $].equal!equal([[1, 2, 3], [2, 3, 4]]));
    assert(iota(5).slide(3, 2)[$/2 .. $].equal!equal([[2, 3, 4]]));
    assert(iota(5).slide(3, 3)[$/2 .. $].equal!equal([[0, 1, 2]]));
    assert(iota(3).slide(4, 3)[$ .. $].empty);
    assert(iota(3).slide(4, 3)[$ .. 1].empty);
}

// test No.withFewerElements
@safe pure nothrow unittest
{
    assert(iota(3).slide(4).length == 1);
    assert(iota(3).slide(4, 4).length == 1);

    assert(iota(3).slide!(No.withFewerElements)(4).empty);
    assert(iota(3, 3).slide!(No.withFewerElements)(4).empty);
    assert(iota(3).slide!(No.withFewerElements)(4).length == 0);
    assert(iota(3).slide!(No.withFewerElements)(4, 4).length == 0);

    assert(iota(3).slide!(No.withFewerElements)(400).empty);
    assert(iota(3).slide!(No.withFewerElements)(400).length == 0);
    assert(iota(3).slide!(No.withFewerElements)(400, 10).length == 0);

    assert(iota(3).slide!(No.withFewerElements)(4)[0 .. $].empty);
    assert(iota(3).slide!(No.withFewerElements)(4)[$ .. $].empty);
    assert(iota(3).slide!(No.withFewerElements)(4)[$ .. 0].empty);
    assert(iota(3).slide!(No.withFewerElements)(4)[$/2 .. $].empty);

    // with different step sizes
    assert(iota(3).slide!(No.withFewerElements)(4, 5)[0 .. $].empty);
    assert(iota(3).slide!(No.withFewerElements)(4, 6)[$ .. $].empty);
    assert(iota(3).slide!(No.withFewerElements)(4, 7)[$ .. 0].empty);
    assert(iota(3).slide!(No.withFewerElements)(4, 8)[$/2 .. $].empty);
}

// test with infinite ranges
@safe pure nothrow unittest
{
    import std.algorithm.comparison : equal;

    // InfiniteRange without RandomAccess
    auto fibs = recurrence!"a[n-1] + a[n-2]"(1, 1);
    assert(fibs.slide(2).take(2).equal!equal([[1,  1], [1,  2]]));
    assert(fibs.slide(2, 3).take(2).equal!equal([[1,  1], [3,  5]]));

    // InfiniteRange with RandomAccess and slicing
    auto odds = sequence!("a[0] + n * a[1]")(1, 2);
    auto oddsByPairs = odds.slide(2);
    assert(oddsByPairs.take(2).equal!equal([[ 1,  3], [ 3,  5]]));
    assert(oddsByPairs[1].equal([3, 5]));
    assert(oddsByPairs[4].equal([9, 11]));

    static assert(hasSlicing!(typeof(odds)));
    assert(oddsByPairs[3 .. 5].equal!equal([[7, 9], [9, 11]]));
    assert(oddsByPairs[3 .. $].take(2).equal!equal([[7, 9], [9, 11]]));

    auto oddsWithGaps = odds.slide(2, 4);
    assert(oddsWithGaps.take(3).equal!equal([[1, 3], [9, 11], [17, 19]]));
    assert(oddsWithGaps[2].equal([17, 19]));
    assert(oddsWithGaps[1 .. 3].equal!equal([[9, 11], [17, 19]]));
    assert(oddsWithGaps[1 .. $].take(2).equal!equal([[9, 11], [17, 19]]));
}

// test reverse
@safe pure nothrow unittest
{
    import std.algorithm.comparison : equal;

    auto e = iota(3).slide(2);
    assert(e.retro.equal!equal([[1, 2], [0, 1]]));
    assert(e.retro.array.equal(e.array.retro));

    auto e2 = iota(5).slide(3);
    assert(e2.retro.equal!equal([[2, 3, 4], [1, 2, 3], [0, 1, 2]]));
    assert(e2.retro.array.equal(e2.array.retro));

    auto e3 = iota(3).slide(4);
    assert(e3.retro.equal!equal([[0, 1, 2]]));
    assert(e3.retro.array.equal(e3.array.retro));
}

// test reverse with different steps
@safe pure nothrow unittest
{
    import std.algorithm.comparison : equal;

    assert(iota(7).slide(2, 1).retro.equal!equal(
        [[5, 6], [4, 5], [3, 4], [2, 3], [1, 2], [0, 1]]
    ));
    assert(iota(7).slide(2, 2).retro.equal!equal(
        [[4, 5], [2, 3], [0, 1]]
    ));
    assert(iota(7).slide(2, 3).retro.equal!equal(
        [[3, 4], [0, 1]]
    ));
    assert(iota(7).slide(2, 4).retro.equal!equal(
        [[4, 5], [0, 1]]
    ));
    assert(iota(7).slide(2, 5).retro.equal!equal(
        [[5, 6], [0, 1]]
    ));
    assert(iota(7).slide(3, 1).retro.equal!equal(
        [[4, 5, 6], [3, 4, 5], [2, 3, 4], [1, 2, 3], [0, 1, 2]]
    ));
    assert(iota(7).slide(3, 2).retro.equal!equal(
        [[4, 5, 6], [2, 3, 4], [0, 1, 2]]
    ));
    assert(iota(7).slide(4, 1).retro.equal!equal(
        [[3, 4, 5, 6], [2, 3, 4, 5], [1, 2, 3, 4], [0, 1, 2, 3]]
    ));
    assert(iota(7).slide(4, 2).retro.equal!equal(
        [[2, 3, 4, 5], [0, 1, 2, 3]]
    ));
    assert(iota(7).slide(4, 3).retro.equal!equal(
        [[3, 4, 5, 6], [0, 1, 2, 3]]
    ));
    assert(iota(7).slide(4, 4).retro.equal!equal(
        [[0, 1, 2, 3]]
    ));
    assert(iota(7).slide(5, 1).retro.equal!equal(
        [[2, 3, 4, 5, 6], [1, 2, 3, 4, 5], [0, 1, 2, 3, 4]]
    ));
    assert(iota(7).slide(5, 2).retro.equal!equal(
        [[2, 3, 4, 5, 6], [0, 1, 2, 3, 4]]
    ));
    assert(iota(7).slide(5, 3).retro.equal!equal(
        [[0, 1, 2, 3, 4]]
    ));
    assert(iota(7).slide(5, 4).retro.equal!equal(
        [[0, 1, 2, 3, 4]]
    ));
}

// step size
@safe pure nothrow unittest
{
    import std.algorithm.comparison : equal;

    assert(iota(7).slide(2, 2).equal!equal([[0, 1], [2, 3], [4, 5]]));
    assert(iota(8).slide(2, 2).equal!equal([[0, 1], [2, 3], [4, 5], [6, 7]]));
    assert(iota(9).slide(2, 2).equal!equal([[0, 1], [2, 3], [4, 5], [6, 7]]));
    assert(iota(12).slide(2, 4).equal!equal([[0, 1], [4, 5], [8, 9]]));
    assert(iota(13).slide(2, 4).equal!equal([[0, 1], [4, 5], [8, 9]]));
}

// test with dummy ranges
@safe pure nothrow unittest
{
    import std.algorithm.comparison : equal;
    import std.internal.test.dummyrange : DummyRange, Length, RangeType, ReturnBy, AllDummyRanges;
    import std.meta : AliasSeq;

    alias AllForwardDummyRanges = AliasSeq!(
        DummyRange!(ReturnBy.Reference, Length.Yes, RangeType.Forward),
        DummyRange!(ReturnBy.Reference, Length.Yes, RangeType.Bidirectional),
        DummyRange!(ReturnBy.Reference, Length.Yes, RangeType.Random),
        DummyRange!(ReturnBy.Reference, Length.No, RangeType.Forward),
        DummyRange!(ReturnBy.Reference, Length.No, RangeType.Bidirectional),
        //DummyRange!(ReturnBy.Value, Length.Yes, RangeType.Input),
        DummyRange!(ReturnBy.Value, Length.Yes, RangeType.Forward),
        DummyRange!(ReturnBy.Value, Length.Yes, RangeType.Bidirectional),
        DummyRange!(ReturnBy.Value, Length.Yes, RangeType.Random),
        //DummyRange!(ReturnBy.Value, Length.No, RangeType.Input),
        DummyRange!(ReturnBy.Value, Length.No, RangeType.Forward),
        DummyRange!(ReturnBy.Value, Length.No, RangeType.Bidirectional)
    );

    foreach (Range; AliasSeq!AllForwardDummyRanges)
    {
        Range r;
        assert(r.slide(1).equal!equal(
            [[1], [2], [3], [4], [5], [6], [7], [8], [9], [10]]
        ));
        assert(r.slide(2).equal!equal(
            [[1, 2], [2, 3], [3, 4], [4, 5], [5, 6], [6, 7], [7, 8], [8, 9], [9, 10]]
        ));
        assert(r.slide(3).equal!equal(
            [[1, 2, 3], [2, 3, 4], [3, 4, 5], [4, 5, 6],
            [5, 6, 7], [6, 7, 8], [7, 8, 9], [8, 9, 10]]
        ));
        assert(r.slide(6).equal!equal(
            [[1, 2, 3, 4, 5, 6], [2, 3, 4, 5, 6, 7], [3, 4, 5, 6, 7, 8],
            [4, 5, 6, 7, 8, 9], [5, 6, 7, 8, 9, 10]]
        ));
        assert(r.slide(15).equal!equal(
            [[1, 2, 3, 4, 5, 6, 7, 8, 9, 10]]
        ));

        assert(r.slide!(No.withFewerElements)(15).empty);
    }

    alias BackwardsDummyRanges = AliasSeq!(
        DummyRange!(ReturnBy.Reference, Length.Yes, RangeType.Random),
        DummyRange!(ReturnBy.Value, Length.Yes, RangeType.Random),
    );

    foreach (Range; AliasSeq!BackwardsDummyRanges)
    {
        Range r;
        assert(r.slide(1).retro.equal!equal(
            [[10], [9], [8], [7], [6], [5], [4], [3], [2], [1]]
        ));
        assert(r.slide(2).retro.equal!equal(
            [[9, 10], [8, 9], [7, 8], [6, 7], [5, 6], [4, 5], [3, 4], [2, 3], [1, 2]]
        ));
        assert(r.slide(5).retro.equal!equal(
            [[6, 7, 8, 9, 10], [5, 6, 7, 8, 9], [4, 5, 6, 7, 8],
            [3, 4, 5, 6, 7], [2, 3, 4, 5, 6], [1, 2, 3, 4, 5]]
        ));
        assert(r.slide(15).retro.equal!equal(
            [[1, 2, 3, 4, 5, 6, 7, 8, 9, 10]]
        ));

        // different step sizes
        assert(r.slide(2, 4)[2].equal([9, 10]));
        assert(r.slide(2, 1).equal!equal(
            [[1, 2], [2, 3], [3, 4], [4, 5], [5, 6], [6, 7], [7, 8], [8, 9], [9, 10]]
        ));
        assert(r.slide(2, 2).equal!equal(
            [[1, 2], [3, 4], [5, 6], [7, 8], [9, 10]]
        ));
        assert(r.slide(2, 3).equal!equal(
            [[1, 2], [4, 5], [7, 8]]
        ));
        assert(r.slide(2, 4).equal!equal(
            [[1, 2], [5, 6], [9, 10]]
        ));

        // front = back
        foreach (windowSize; 1 .. 10)
            foreach (stepSize; 1 .. 10)
            {
                auto slider = r.slide(windowSize, stepSize);
                assert(slider.retro.retro.equal!equal(slider));
            }
    }

    assert(iota(1, 12).slide(2, 4)[0 .. 3].equal!equal([[1, 2], [5, 6], [9, 10]]));
    assert(iota(1, 12).slide(2, 4)[0 .. $].equal!equal([[1, 2], [5, 6], [9, 10]]));
    assert(iota(1, 12).slide(2, 4)[$/2 .. $].equal!equal([[5, 6], [9, 10]]));

    // reverse
    assert(iota(1, 12).slide(2, 4).retro.equal!equal([[9, 10], [5, 6], [1, 2]]));
}

// test different sliceable ranges
@safe pure nothrow unittest
{
    import std.algorithm.comparison : equal;
    import std.internal.test.dummyrange : DummyRange, Length, RangeType, ReturnBy;
    import std.meta : AliasSeq;

    struct SliceableRange(Range, Flag!"withOpDollar" withOpDollar = No.withOpDollar,
                                 Flag!"withInfiniteness" withInfiniteness = No.withInfiniteness)
    {
        Range arr = 10.iota.array; // similar to DummyRange
        @property auto save() { return typeof(this)(arr); }
        @property auto front() { return arr[0]; }
        void popFront() { arr.popFront(); }
        auto opSlice(size_t i, size_t j)
        {
            // subslices can't be infinite
            return SliceableRange!(Range, withOpDollar, No.withInfiniteness)(arr[i .. j]);
        }

        static if (withInfiniteness)
        {
            enum empty = false;
        }
        else
        {
            @property bool empty() { return arr.empty; }
            @property auto length() { return arr.length; }
        }

        static if (withOpDollar)
        {
            static if (withInfiniteness)
            {
                struct Dollar {}
                Dollar opDollar() const { return Dollar.init; }

                //Slice to dollar
                typeof(this) opSlice(size_t lower, Dollar)
                {
                    return typeof(this)(arr[lower .. $]);
                }

            }
            else
            {
                alias opDollar = length;
            }
        }
    }

    alias T = int[];

    alias SliceableDummyRanges = AliasSeq!(
        DummyRange!(ReturnBy.Reference, Length.Yes, RangeType.Random, T),
        DummyRange!(ReturnBy.Value, Length.Yes, RangeType.Random, T),
        SliceableRange!(T, No.withOpDollar, No.withInfiniteness),
        SliceableRange!(T, Yes.withOpDollar, No.withInfiniteness),
        SliceableRange!(T, Yes.withOpDollar, Yes.withInfiniteness),
    );

    foreach (Range; AliasSeq!SliceableDummyRanges)
    {
        Range r;
        r.arr = 10.iota.array; // for clarity

        static assert(isForwardRange!Range);
        enum hasSliceToEnd = hasSlicing!Range && is(typeof(Range.init[0 .. $]) == Range);

        assert(r.slide(2)[0].equal([0, 1]));
        assert(r.slide(2)[1].equal([1, 2]));

        // saveable
        auto s = r.slide(2);
        assert(s[0 .. 2].equal!equal([[0, 1], [1, 2]]));
        s.save.popFront;
        assert(s[0 .. 2].equal!equal([[0, 1], [1, 2]]));

        assert(r.slide(3)[1 .. 3].equal!equal([[1, 2, 3], [2, 3, 4]]));
    }

    alias SliceableDummyRangesWithoutInfinity = AliasSeq!(
        DummyRange!(ReturnBy.Reference, Length.Yes, RangeType.Random, T),
        DummyRange!(ReturnBy.Value, Length.Yes, RangeType.Random, T),
        SliceableRange!(T, No.withOpDollar, No.withInfiniteness),
        SliceableRange!(T, Yes.withOpDollar, No.withInfiniteness),
    );

    foreach (Range; AliasSeq!SliceableDummyRangesWithoutInfinity)
    {
        static assert(hasSlicing!Range);
        static assert(hasLength!Range);

        Range r;
        r.arr = 10.iota.array; // for clarity

        assert(r.slide!(No.withFewerElements)(6).equal!equal(
            [[0, 1, 2, 3, 4, 5], [1, 2, 3, 4, 5, 6], [2, 3, 4, 5, 6, 7],
            [3, 4, 5, 6, 7, 8], [4, 5, 6, 7, 8, 9]]
        ));
        assert(r.slide!(No.withFewerElements)(16).empty);

        assert(r.slide(4)[0 .. $].equal(r.slide(4)));
        assert(r.slide(2)[$/2 .. $].equal!equal([[4, 5], [5, 6], [6, 7], [7, 8], [8, 9]]));
        assert(r.slide(2)[$ .. $].empty);

        assert(r.slide(3).retro.equal!equal(
            [[7, 8, 9], [6, 7, 8], [5, 6, 7], [4, 5, 6], [3, 4, 5], [2, 3, 4], [1, 2, 3], [0, 1, 2]]
        ));
    }

    // separate checks for infinity
    auto infIndex = SliceableRange!(T, No.withOpDollar, Yes.withInfiniteness)([0, 1, 2, 3]);
    assert(infIndex.slide(2)[0].equal([0, 1]));
    assert(infIndex.slide(2)[1].equal([1, 2]));

    auto infDollar = SliceableRange!(T, Yes.withOpDollar, Yes.withInfiniteness)();
    assert(infDollar.slide(2)[1 .. $].front.equal([1, 2]));
    assert(infDollar.slide(4)[0 .. $].front.equal([0, 1, 2, 3]));
    assert(infDollar.slide(4)[2 .. $].front.equal([2, 3, 4, 5]));
}

private struct OnlyResult(T, size_t arity)
{
    private this(Values...)(auto ref Values values)
    {
        this.data = [values];
        this.backIndex = arity;
    }

    bool empty() @property
    {
        return frontIndex >= backIndex;
    }

    T front() @property
    {
        assert(!empty, "Attempting to fetch the front of an empty Only range");
        return data[frontIndex];
    }

    void popFront()
    {
        assert(!empty, "Attempting to popFront an empty Only range");
        ++frontIndex;
    }

    T back() @property
    {
        assert(!empty, "Attempting to fetch the back of an empty Only range");
        return data[backIndex - 1];
    }

    void popBack()
    {
        assert(!empty, "Attempting to popBack an empty Only range");
        --backIndex;
    }

    OnlyResult save() @property
    {
        return this;
    }

    size_t length() const @property
    {
        return backIndex - frontIndex;
    }

    alias opDollar = length;

    T opIndex(size_t idx)
    {
        // when i + idx points to elements popped
        // with popBack
        assert(idx < length, "Attempting to fetch an out of bounds index from an Only range");
        return data[frontIndex + idx];
    }

    OnlyResult opSlice()
    {
        return this;
    }

    OnlyResult opSlice(size_t from, size_t to)
    {
        OnlyResult result = this;
        result.frontIndex += from;
        result.backIndex = this.frontIndex + to;
        assert(
            from <= to,
            "Attempting to slice an Only range with a larger first argument than the second."
        );
        assert(
            to <= length,
            "Attempting to slice using an out of bounds index on an Only range"
        );
        return result;
    }

    private size_t frontIndex = 0;
    private size_t backIndex = 0;

    // @@@BUG@@@ 10643
    version(none)
    {
        import std.traits : hasElaborateAssign;
        static if (hasElaborateAssign!T)
            private T[arity] data;
        else
            private T[arity] data = void;
    }
    else
        private T[arity] data;
}

// Specialize for single-element results
private struct OnlyResult(T, size_t arity : 1)
{
    @property T front()
    {
        assert(!empty, "Attempting to fetch the front of an empty Only range");
        return _value;
    }
    @property T back()
    {
        assert(!empty, "Attempting to fetch the back of an empty Only range");
        return _value;
    }
    @property bool empty() const { return _empty; }
    @property size_t length() const { return !_empty; }
    @property auto save() { return this; }
    void popFront()
    {
        assert(!_empty, "Attempting to popFront an empty Only range");
        _empty = true;
    }
    void popBack()
    {
        assert(!_empty, "Attempting to popBack an empty Only range");
        _empty = true;
    }
    alias opDollar = length;

    private this()(auto ref T value)
    {
        this._value = value;
        this._empty = false;
    }

    T opIndex(size_t i)
    {
        assert(!_empty && i == 0, "Attempting to fetch an out of bounds index from an Only range");
        return _value;
    }

    OnlyResult opSlice()
    {
        return this;
    }

    OnlyResult opSlice(size_t from, size_t to)
    {
        assert(
            from <= to,
            "Attempting to slice an Only range with a larger first argument than the second."
        );
        assert(
            to <= length,
            "Attempting to slice using an out of bounds index on an Only range"
        );
        OnlyResult copy = this;
        copy._empty = _empty || from == to;
        return copy;
    }

    private Unqual!T _value;
    private bool _empty = true;
}

// Specialize for the empty range
private struct OnlyResult(T, size_t arity : 0)
{
    private static struct EmptyElementType {}

    bool empty() @property { return true; }
    size_t length() const @property { return 0; }
    alias opDollar = length;
    EmptyElementType front() @property { assert(false); }
    void popFront() { assert(false); }
    EmptyElementType back() @property { assert(false); }
    void popBack() { assert(false); }
    OnlyResult save() @property { return this; }

    EmptyElementType opIndex(size_t i)
    {
        assert(false);
    }

    OnlyResult opSlice() { return this; }

    OnlyResult opSlice(size_t from, size_t to)
    {
        assert(from == 0 && to == 0);
        return this;
    }
}

/**
Assemble $(D values) into a range that carries all its
elements in-situ.

Useful when a single value or multiple disconnected values
must be passed to an algorithm expecting a range, without
having to perform dynamic memory allocation.

As copying the range means copying all elements, it can be
safely returned from functions. For the same reason, copying
the returned range may be expensive for a large number of arguments.

Params:
    values = the values to assemble together

Returns:
    A `RandomAccessRange` of the assembled values.

See_Also: $(LREF chain) to chain ranges
 */
auto only(Values...)(auto ref Values values)
if (!is(CommonType!Values == void) || Values.length == 0)
{
    return OnlyResult!(CommonType!Values, Values.length)(values);
}

///
@safe unittest
{
    import std.algorithm.comparison : equal;
    import std.algorithm.iteration : filter, joiner, map;
    import std.algorithm.searching : findSplitBefore;
    import std.uni : isUpper;

    assert(equal(only('♡'), "♡"));
    assert([1, 2, 3, 4].findSplitBefore(only(3))[0] == [1, 2]);

    assert(only("one", "two", "three").joiner(" ").equal("one two three"));

    string title = "The D Programming Language";
    assert(title
        .filter!isUpper // take the upper case letters
        .map!only       // make each letter its own range
        .joiner(".")    // join the ranges together lazily
        .equal("T.D.P.L"));
}

@safe unittest
{
    // Verify that the same common type and same arity
    // results in the same template instantiation
    static assert(is(typeof(only(byte.init, int.init)) ==
        typeof(only(int.init, byte.init))));

    static assert(is(typeof(only((const(char)[]).init, string.init)) ==
        typeof(only((const(char)[]).init, (const(char)[]).init))));
}

// Tests the zero-element result
@safe unittest
{
    import std.algorithm.comparison : equal;

    auto emptyRange = only();

    alias EmptyRange = typeof(emptyRange);
    static assert(isInputRange!EmptyRange);
    static assert(isForwardRange!EmptyRange);
    static assert(isBidirectionalRange!EmptyRange);
    static assert(isRandomAccessRange!EmptyRange);
    static assert(hasLength!EmptyRange);
    static assert(hasSlicing!EmptyRange);

    assert(emptyRange.empty);
    assert(emptyRange.length == 0);
    assert(emptyRange.equal(emptyRange[]));
    assert(emptyRange.equal(emptyRange.save));
    assert(emptyRange[0 .. 0].equal(emptyRange));
}

// Tests the single-element result
@safe unittest
{
    import std.algorithm.comparison : equal;
    import std.typecons : tuple;
    foreach (x; tuple(1, '1', 1.0, "1", [1]))
    {
        auto a = only(x);
        typeof(x)[] e = [];
        assert(a.front == x);
        assert(a.back == x);
        assert(!a.empty);
        assert(a.length == 1);
        assert(equal(a, a[]));
        assert(equal(a, a[0 .. 1]));
        assert(equal(a[0 .. 0], e));
        assert(equal(a[1 .. 1], e));
        assert(a[0] == x);

        auto b = a.save;
        assert(equal(a, b));
        a.popFront();
        assert(a.empty && a.length == 0 && a[].empty);
        b.popBack();
        assert(b.empty && b.length == 0 && b[].empty);

        alias A = typeof(a);
        static assert(isInputRange!A);
        static assert(isForwardRange!A);
        static assert(isBidirectionalRange!A);
        static assert(isRandomAccessRange!A);
        static assert(hasLength!A);
        static assert(hasSlicing!A);
    }

    auto imm = only!(immutable int)(1);
    immutable int[] imme = [];
    assert(imm.front == 1);
    assert(imm.back == 1);
    assert(!imm.empty);
    assert(imm.init.empty); // Issue 13441
    assert(imm.length == 1);
    assert(equal(imm, imm[]));
    assert(equal(imm, imm[0 .. 1]));
    assert(equal(imm[0 .. 0], imme));
    assert(equal(imm[1 .. 1], imme));
    assert(imm[0] == 1);
}

// Tests multiple-element results
@safe unittest
{
    import std.algorithm.comparison : equal;
    import std.algorithm.iteration : joiner;
    import std.meta : AliasSeq;
    static assert(!__traits(compiles, only(1, "1")));

    auto nums = only!(byte, uint, long)(1, 2, 3);
    static assert(is(ElementType!(typeof(nums)) == long));
    assert(nums.length == 3);

    foreach (i; 0 .. 3)
        assert(nums[i] == i + 1);

    auto saved = nums.save;

    foreach (i; 1 .. 4)
    {
        assert(nums.front == nums[0]);
        assert(nums.front == i);
        nums.popFront();
        assert(nums.length == 3 - i);
    }

    assert(nums.empty);

    assert(saved.equal(only(1, 2, 3)));
    assert(saved.equal(saved[]));
    assert(saved[0 .. 1].equal(only(1)));
    assert(saved[0 .. 2].equal(only(1, 2)));
    assert(saved[0 .. 3].equal(saved));
    assert(saved[1 .. 3].equal(only(2, 3)));
    assert(saved[2 .. 3].equal(only(3)));
    assert(saved[0 .. 0].empty);
    assert(saved[3 .. 3].empty);

    alias data = AliasSeq!("one", "two", "three", "four");
    static joined =
        ["one two", "one two three", "one two three four"];
    string[] joinedRange = joined;

    foreach (argCount; AliasSeq!(2, 3, 4))
    {
        auto values = only(data[0 .. argCount]);
        alias Values = typeof(values);
        static assert(is(ElementType!Values == string));
        static assert(isInputRange!Values);
        static assert(isForwardRange!Values);
        static assert(isBidirectionalRange!Values);
        static assert(isRandomAccessRange!Values);
        static assert(hasSlicing!Values);
        static assert(hasLength!Values);

        assert(values.length == argCount);
        assert(values[0 .. $].equal(values[0 .. values.length]));
        assert(values.joiner(" ").equal(joinedRange.front));
        joinedRange.popFront();
    }

    assert(saved.retro.equal(only(3, 2, 1)));
    assert(saved.length == 3);

    assert(saved.back == 3);
    saved.popBack();
    assert(saved.length == 2);
    assert(saved.back == 2);

    assert(saved.front == 1);
    saved.popFront();
    assert(saved.length == 1);
    assert(saved.front == 2);

    saved.popBack();
    assert(saved.empty);

    auto imm = only!(immutable int, immutable int)(42, 24);
    alias Imm = typeof(imm);
    static assert(is(ElementType!Imm == immutable(int)));
    assert(!imm.empty);
    assert(imm.init.empty); // Issue 13441
    assert(imm.front == 42);
    imm.popFront();
    assert(imm.front == 24);
    imm.popFront();
    assert(imm.empty);

    static struct Test { int* a; }
    immutable(Test) test;
    cast(void) only(test, test); // Works with mutable indirection
}

/**
Iterate over `range` with an attached index variable.

Each element is a $(REF Tuple, std,typecons) containing the index
and the element, in that order, where the index member is named $(D index)
and the element member is named `value`.

The index starts at `start` and is incremented by one on every iteration.

Overflow:
    If `range` has length, then it is an error to pass a value for `start`
    so that `start + range.length` is bigger than `Enumerator.max`, thus
    it is ensured that overflow cannot happen.

    If `range` does not have length, and `popFront` is called when
    `front.index == Enumerator.max`, the index will overflow and
    continue from `Enumerator.min`.

Params:
    range = the input range to attach indexes to
    start = the number to start the index counter from

Returns:
    At minimum, an input range. All other range primitives are given in the
    resulting range if `range` has them. The exceptions are the bidirectional
    primitives, which are propagated only if `range` has length.

Example:
Useful for using $(D foreach) with an index loop variable:
----
    import std.stdio : stdin, stdout;
    import std.range : enumerate;

    foreach (lineNum, line; stdin.byLine().enumerate(1))
        stdout.writefln("line #%s: %s", lineNum, line);
----
*/
auto enumerate(Enumerator = size_t, Range)(Range range, Enumerator start = 0)
if (isIntegral!Enumerator && isInputRange!Range)
in
{
    static if (hasLength!Range)
    {
        // TODO: core.checkedint supports mixed signedness yet?
        import core.checkedint : adds, addu;
        import std.conv : ConvException, to;
        import std.traits : isSigned, Largest, Signed;

        alias LengthType = typeof(range.length);
        bool overflow;
        static if (isSigned!Enumerator && isSigned!LengthType)
            auto result = adds(start, range.length, overflow);
        else static if (isSigned!Enumerator)
        {
            Largest!(Enumerator, Signed!LengthType) signedLength;
            try signedLength = to!(typeof(signedLength))(range.length);
            catch (ConvException)
                overflow = true;
            catch (Exception)
                assert(false);

            auto result = adds(start, signedLength, overflow);
        }
        else
        {
            static if (isSigned!LengthType)
                assert(range.length >= 0);
            auto result = addu(start, range.length, overflow);
        }

        assert(!overflow && result <= Enumerator.max);
    }
}
body
{
    // TODO: Relax isIntegral!Enumerator to allow user-defined integral types
    static struct Result
    {
        import std.typecons : Tuple;

        private:
        alias ElemType = Tuple!(Enumerator, "index", ElementType!Range, "value");
        Range range;
        Enumerator index;

        public:
        ElemType front() @property
        {
            assert(!range.empty, "Attempting to fetch the front of an empty enumerate");
            return typeof(return)(index, range.front);
        }

        static if (isInfinite!Range)
            enum bool empty = false;
        else
        {
            bool empty() @property
            {
                return range.empty;
            }
        }

        void popFront()
        {
            assert(!range.empty, "Attempting to popFront an empty enumerate");
            range.popFront();
            ++index; // When !hasLength!Range, overflow is expected
        }

        static if (isForwardRange!Range)
        {
            Result save() @property
            {
                return typeof(return)(range.save, index);
            }
        }

        static if (hasLength!Range)
        {
            size_t length() @property
            {
                return range.length;
            }

            alias opDollar = length;

            static if (isBidirectionalRange!Range)
            {
                ElemType back() @property
                {
                    assert(!range.empty, "Attempting to fetch the back of an empty enumerate");
                    return typeof(return)(cast(Enumerator)(index + range.length - 1), range.back);
                }

                void popBack()
                {
                    assert(!range.empty, "Attempting to popBack an empty enumerate");
                    range.popBack();
                }
            }
        }

        static if (isRandomAccessRange!Range)
        {
             ElemType opIndex(size_t i)
             {
                return typeof(return)(cast(Enumerator)(index + i), range[i]);
             }
        }

        static if (hasSlicing!Range)
        {
            static if (hasLength!Range)
            {
                Result opSlice(size_t i, size_t j)
                {
                    return typeof(return)(range[i .. j], cast(Enumerator)(index + i));
                }
            }
            else
            {
                static struct DollarToken {}
                enum opDollar = DollarToken.init;

                Result opSlice(size_t i, DollarToken)
                {
                    return typeof(return)(range[i .. $], cast(Enumerator)(index + i));
                }

                auto opSlice(size_t i, size_t j)
                {
                    return this[i .. $].takeExactly(j - 1);
                }
            }
        }
    }

    return Result(range, start);
}

/// Can start enumeration from a negative position:
pure @safe nothrow unittest
{
    import std.array : assocArray;
    import std.range : enumerate;

    bool[int] aa = true.repeat(3).enumerate(-1).assocArray();
    assert(aa[-1]);
    assert(aa[0]);
    assert(aa[1]);
}

pure @safe nothrow unittest
{
    import std.internal.test.dummyrange : AllDummyRanges;
    import std.meta : AliasSeq;
    import std.typecons : tuple;

    static struct HasSlicing
    {
        typeof(this) front() @property { return typeof(this).init; }
        bool empty() @property { return true; }
        void popFront() {}

        typeof(this) opSlice(size_t, size_t)
        {
            return typeof(this)();
        }
    }

    foreach (DummyType; AliasSeq!(AllDummyRanges, HasSlicing))
    {
        alias R = typeof(enumerate(DummyType.init));
        static assert(isInputRange!R);
        static assert(isForwardRange!R == isForwardRange!DummyType);
        static assert(isRandomAccessRange!R == isRandomAccessRange!DummyType);
        static assert(!hasAssignableElements!R);

        static if (hasLength!DummyType)
        {
            static assert(hasLength!R);
            static assert(isBidirectionalRange!R ==
                isBidirectionalRange!DummyType);
        }

        static assert(hasSlicing!R == hasSlicing!DummyType);
    }

    static immutable values = ["zero", "one", "two", "three"];
    auto enumerated = values[].enumerate();
    assert(!enumerated.empty);
    assert(enumerated.front == tuple(0, "zero"));
    assert(enumerated.back == tuple(3, "three"));

    typeof(enumerated) saved = enumerated.save;
    saved.popFront();
    assert(enumerated.front == tuple(0, "zero"));
    assert(saved.front == tuple(1, "one"));
    assert(saved.length == enumerated.length - 1);
    saved.popBack();
    assert(enumerated.back == tuple(3, "three"));
    assert(saved.back == tuple(2, "two"));
    saved.popFront();
    assert(saved.front == tuple(2, "two"));
    assert(saved.back == tuple(2, "two"));
    saved.popFront();
    assert(saved.empty);

    size_t control = 0;
    foreach (i, v; enumerated)
    {
        static assert(is(typeof(i) == size_t));
        static assert(is(typeof(v) == typeof(values[0])));
        assert(i == control);
        assert(v == values[i]);
        assert(tuple(i, v) == enumerated[i]);
        ++control;
    }

    assert(enumerated[0 .. $].front == tuple(0, "zero"));
    assert(enumerated[$ - 1 .. $].front == tuple(3, "three"));

    foreach (i; 0 .. 10)
    {
        auto shifted = values[0 .. 2].enumerate(i);
        assert(shifted.front == tuple(i, "zero"));
        assert(shifted[0] == shifted.front);

        auto next = tuple(i + 1, "one");
        assert(shifted[1] == next);
        shifted.popFront();
        assert(shifted.front == next);
        shifted.popFront();
        assert(shifted.empty);
    }

    foreach (T; AliasSeq!(ubyte, byte, uint, int))
    {
        auto inf = 42.repeat().enumerate(T.max);
        alias Inf = typeof(inf);
        static assert(isInfinite!Inf);
        static assert(hasSlicing!Inf);

        // test overflow
        assert(inf.front == tuple(T.max, 42));
        inf.popFront();
        assert(inf.front == tuple(T.min, 42));

        // test slicing
        inf = inf[42 .. $];
        assert(inf.front == tuple(T.min + 42, 42));
        auto window = inf[0 .. 2];
        assert(window.length == 1);
        assert(window.front == inf.front);
        window.popFront();
        assert(window.empty);
    }
}

pure @safe unittest
{
    import std.algorithm.comparison : equal;
    import std.meta : AliasSeq;
    static immutable int[] values = [0, 1, 2, 3, 4];
    foreach (T; AliasSeq!(ubyte, ushort, uint, ulong))
    {
        auto enumerated = values.enumerate!T();
        static assert(is(typeof(enumerated.front.index) == T));
        assert(enumerated.equal(values[].zip(values)));

        foreach (T i; 0 .. 5)
        {
            auto subset = values[cast(size_t) i .. $];
            auto offsetEnumerated = subset.enumerate(i);
            static assert(is(typeof(enumerated.front.index) == T));
            assert(offsetEnumerated.equal(subset.zip(subset)));
        }
    }
}

version(none) // @@@BUG@@@ 10939
{
    // Re-enable (or remove) if 10939 is resolved.
    /+pure+/ @safe unittest // Impure because of std.conv.to
    {
        import core.exception : RangeError;
        import std.exception : assertNotThrown, assertThrown;
        import std.meta : AliasSeq;

        static immutable values = [42];

        static struct SignedLengthRange
        {
            immutable(int)[] _values = values;

            int front() @property { assert(false); }
            bool empty() @property { assert(false); }
            void popFront() { assert(false); }

            int length() @property
            {
                return cast(int)_values.length;
            }
        }

        SignedLengthRange svalues;
        foreach (Enumerator; AliasSeq!(ubyte, byte, ushort, short, uint, int, ulong, long))
        {
            assertThrown!RangeError(values[].enumerate!Enumerator(Enumerator.max));
            assertNotThrown!RangeError(values[].enumerate!Enumerator(Enumerator.max - values.length));
            assertThrown!RangeError(values[].enumerate!Enumerator(Enumerator.max - values.length + 1));

            assertThrown!RangeError(svalues.enumerate!Enumerator(Enumerator.max));
            assertNotThrown!RangeError(svalues.enumerate!Enumerator(Enumerator.max - values.length));
            assertThrown!RangeError(svalues.enumerate!Enumerator(Enumerator.max - values.length + 1));
        }

        foreach (Enumerator; AliasSeq!(byte, short, int))
        {
            assertThrown!RangeError(repeat(0, uint.max).enumerate!Enumerator());
        }

        assertNotThrown!RangeError(repeat(0, uint.max).enumerate!long());
    }
}

/**
  Returns true if $(D fn) accepts variables of type T1 and T2 in any order.
  The following code should compile:
  ---
  T1 foo();
  T2 bar();

  fn(foo(), bar());
  fn(bar(), foo());
  ---
*/
template isTwoWayCompatible(alias fn, T1, T2)
{
    enum isTwoWayCompatible = is(typeof( (){
            T1 foo();
            T2 bar();

            fn(foo(), bar());
            fn(bar(), foo());
        }
    ));
}


/**
   Policy used with the searching primitives $(D lowerBound), $(D
   upperBound), and $(D equalRange) of $(LREF SortedRange) below.
 */
enum SearchPolicy
{
    /**
       Searches in a linear fashion.
    */
    linear,

    /**
       Searches with a step that is grows linearly (1, 2, 3,...)
       leading to a quadratic search schedule (indexes tried are 0, 1,
       3, 6, 10, 15, 21, 28,...) Once the search overshoots its target,
       the remaining interval is searched using binary search. The
       search is completed in $(BIGOH sqrt(n)) time. Use it when you
       are reasonably confident that the value is around the beginning
       of the range.
    */
    trot,

    /**
       Performs a $(LINK2 https://en.wikipedia.org/wiki/Exponential_search,
       galloping search algorithm), i.e. searches
       with a step that doubles every time, (1, 2, 4, 8, ...)  leading
       to an exponential search schedule (indexes tried are 0, 1, 3,
       7, 15, 31, 63,...) Once the search overshoots its target, the
       remaining interval is searched using binary search. A value is
       found in $(BIGOH log(n)) time.
    */
        gallop,

    /**
       Searches using a classic interval halving policy. The search
       starts in the middle of the range, and each search step cuts
       the range in half. This policy finds a value in $(BIGOH log(n))
       time but is less cache friendly than $(D gallop) for large
       ranges. The $(D binarySearch) policy is used as the last step
       of $(D trot), $(D gallop), $(D trotBackwards), and $(D
       gallopBackwards) strategies.
    */
        binarySearch,

    /**
       Similar to $(D trot) but starts backwards. Use it when
       confident that the value is around the end of the range.
    */
        trotBackwards,

    /**
       Similar to $(D gallop) but starts backwards. Use it when
       confident that the value is around the end of the range.
    */
        gallopBackwards
        }

/**
Represents a sorted range. In addition to the regular range
primitives, supports additional operations that take advantage of the
ordering, such as merge and binary search. To obtain a $(D
SortedRange) from an unsorted range $(D r), use
$(REF sort, std,algorithm,sorting) which sorts $(D r) in place and returns the
corresponding $(D SortedRange). To construct a $(D SortedRange) from a range
$(D r) that is known to be already sorted, use $(LREF assumeSorted) described
below.
*/
struct SortedRange(Range, alias pred = "a < b")
if (isInputRange!Range)
{
    import std.functional : binaryFun;

    private alias predFun = binaryFun!pred;
    private bool geq(L, R)(L lhs, R rhs)
    {
        return !predFun(lhs, rhs);
    }
    private bool gt(L, R)(L lhs, R rhs)
    {
        return predFun(rhs, lhs);
    }
    private Range _input;

    // Undocummented because a clearer way to invoke is by calling
    // assumeSorted.
    this(Range input)
    out
    {
        // moved out of the body as a workaround for Issue 12661
        dbgVerifySorted();
    }
    body
    {
        this._input = input;
    }

    // Assertion only.
    private void dbgVerifySorted()
    {
        if (!__ctfe)
        debug
        {
            static if (isRandomAccessRange!Range && hasLength!Range)
            {
                import core.bitop : bsr;
                import std.algorithm.sorting : isSorted;

                // Check the sortedness of the input
                if (this._input.length < 2) return;

                immutable size_t msb = bsr(this._input.length) + 1;
                assert(msb > 0 && msb <= this._input.length);
                immutable step = this._input.length / msb;
                auto st = stride(this._input, step);

                assert(isSorted!pred(st), "Range is not sorted");
            }
        }
    }

    /// Range primitives.
    @property bool empty()             //const
    {
        return this._input.empty;
    }

    /// Ditto
    static if (isForwardRange!Range)
    @property auto save()
    {
        // Avoid the constructor
        typeof(this) result = this;
        result._input = _input.save;
        return result;
    }

    /// Ditto
    @property auto ref front()
    {
        return _input.front;
    }

    /// Ditto
    void popFront()
    {
        _input.popFront();
    }

    /// Ditto
    static if (isBidirectionalRange!Range)
    {
        @property auto ref back()
        {
            return _input.back;
        }

        /// Ditto
        void popBack()
        {
            _input.popBack();
        }
    }

    /// Ditto
    static if (isRandomAccessRange!Range)
        auto ref opIndex(size_t i)
        {
            return _input[i];
        }

    /// Ditto
    static if (hasSlicing!Range)
        auto opSlice(size_t a, size_t b)
        {
            assert(
                a <= b,
                "Attempting to slice a SortedRange with a larger first argument than the second."
            );
            typeof(this) result = this;
            result._input = _input[a .. b];// skip checking
            return result;
        }

    /// Ditto
    static if (hasLength!Range)
    {
        @property size_t length()          //const
        {
            return _input.length;
        }
        alias opDollar = length;
    }

/**
   Releases the controlled range and returns it.
*/
    auto release()
    {
        import std.algorithm.mutation : move;
        return move(_input);
    }

    // Assuming a predicate "test" that returns 0 for a left portion
    // of the range and then 1 for the rest, returns the index at
    // which the first 1 appears. Used internally by the search routines.
    private size_t getTransitionIndex(SearchPolicy sp, alias test, V)(V v)
    if (sp == SearchPolicy.binarySearch && isRandomAccessRange!Range && hasLength!Range)
    {
        size_t first = 0, count = _input.length;
        while (count > 0)
        {
            immutable step = count / 2, it = first + step;
            if (!test(_input[it], v))
            {
                first = it + 1;
                count -= step + 1;
            }
            else
            {
                count = step;
            }
        }
        return first;
    }

    // Specialization for trot and gallop
    private size_t getTransitionIndex(SearchPolicy sp, alias test, V)(V v)
    if ((sp == SearchPolicy.trot || sp == SearchPolicy.gallop)
        && isRandomAccessRange!Range)
    {
        if (empty || test(front, v)) return 0;
        immutable count = length;
        if (count == 1) return 1;
        size_t below = 0, above = 1, step = 2;
        while (!test(_input[above], v))
        {
            // Still too small, update below and increase gait
            below = above;
            immutable next = above + step;
            if (next >= count)
            {
                // Overshot - the next step took us beyond the end. So
                // now adjust next and simply exit the loop to do the
                // binary search thingie.
                above = count;
                break;
            }
            // Still in business, increase step and continue
            above = next;
            static if (sp == SearchPolicy.trot)
                ++step;
            else
                step <<= 1;
        }
        return below + this[below .. above].getTransitionIndex!(
            SearchPolicy.binarySearch, test, V)(v);
    }

    // Specialization for trotBackwards and gallopBackwards
    private size_t getTransitionIndex(SearchPolicy sp, alias test, V)(V v)
    if ((sp == SearchPolicy.trotBackwards || sp == SearchPolicy.gallopBackwards)
        && isRandomAccessRange!Range)
    {
        immutable count = length;
        if (empty || !test(back, v)) return count;
        if (count == 1) return 0;
        size_t below = count - 2, above = count - 1, step = 2;
        while (test(_input[below], v))
        {
            // Still too large, update above and increase gait
            above = below;
            if (below < step)
            {
                // Overshot - the next step took us beyond the end. So
                // now adjust next and simply fall through to do the
                // binary search thingie.
                below = 0;
                break;
            }
            // Still in business, increase step and continue
            below -= step;
            static if (sp == SearchPolicy.trot)
                ++step;
            else
                step <<= 1;
        }
        return below + this[below .. above].getTransitionIndex!(
            SearchPolicy.binarySearch, test, V)(v);
    }

// lowerBound
/**
   This function uses a search with policy $(D sp) to find the
   largest left subrange on which $(D pred(x, value)) is $(D true) for
   all $(D x) (e.g., if $(D pred) is "less than", returns the portion of
   the range with elements strictly smaller than $(D value)). The search
   schedule and its complexity are documented in
   $(LREF SearchPolicy).  See also STL's
   $(HTTP sgi.com/tech/stl/lower_bound.html, lower_bound).
*/
    auto lowerBound(SearchPolicy sp = SearchPolicy.binarySearch, V)(V value)
    if (isTwoWayCompatible!(predFun, ElementType!Range, V)
         && hasSlicing!Range)
    {
        return this[0 .. getTransitionIndex!(sp, geq)(value)];
    }

    ///
    @safe unittest
    {
        import std.algorithm.comparison : equal;
        auto a = assumeSorted([ 0, 1, 2, 3, 4, 5, 6, 7, 8, 9 ]);
        auto p = a.lowerBound(4);
        assert(equal(p, [ 0, 1, 2, 3 ]));
    }

// upperBound
/**
This function searches with policy $(D sp) to find the largest right
subrange on which $(D pred(value, x)) is $(D true) for all $(D x)
(e.g., if $(D pred) is "less than", returns the portion of the range
with elements strictly greater than $(D value)). The search schedule
and its complexity are documented in $(LREF SearchPolicy).

For ranges that do not offer random access, $(D SearchPolicy.linear)
is the only policy allowed (and it must be specified explicitly lest it exposes
user code to unexpected inefficiencies). For random-access searches, all
policies are allowed, and $(D SearchPolicy.binarySearch) is the default.

See_Also: STL's $(HTTP sgi.com/tech/stl/lower_bound.html,upper_bound).
*/
    auto upperBound(SearchPolicy sp = SearchPolicy.binarySearch, V)(V value)
    if (isTwoWayCompatible!(predFun, ElementType!Range, V))
    {
        static assert(hasSlicing!Range || sp == SearchPolicy.linear,
            "Specify SearchPolicy.linear explicitly for "
            ~ typeof(this).stringof);
        static if (sp == SearchPolicy.linear)
        {
            for (; !_input.empty && !predFun(value, _input.front);
                 _input.popFront())
            {
            }
            return this;
        }
        else
        {
            return this[getTransitionIndex!(sp, gt)(value) .. length];
        }
    }

    ///
    @safe unittest
    {
        import std.algorithm.comparison : equal;
        auto a = assumeSorted([ 1, 2, 3, 3, 3, 4, 4, 5, 6 ]);
        auto p = a.upperBound(3);
        assert(equal(p, [4, 4, 5, 6]));
    }


// equalRange
/**
   Returns the subrange containing all elements $(D e) for which both $(D
   pred(e, value)) and $(D pred(value, e)) evaluate to $(D false) (e.g.,
   if $(D pred) is "less than", returns the portion of the range with
   elements equal to $(D value)). Uses a classic binary search with
   interval halving until it finds a value that satisfies the condition,
   then uses $(D SearchPolicy.gallopBackwards) to find the left boundary
   and $(D SearchPolicy.gallop) to find the right boundary. These
   policies are justified by the fact that the two boundaries are likely
   to be near the first found value (i.e., equal ranges are relatively
   small). Completes the entire search in $(BIGOH log(n)) time. See also
   STL's $(HTTP sgi.com/tech/stl/equal_range.html, equal_range).
*/
    auto equalRange(V)(V value)
    if (isTwoWayCompatible!(predFun, ElementType!Range, V)
        && isRandomAccessRange!Range)
    {
        size_t first = 0, count = _input.length;
        while (count > 0)
        {
            immutable step = count / 2;
            auto it = first + step;
            if (predFun(_input[it], value))
            {
                // Less than value, bump left bound up
                first = it + 1;
                count -= step + 1;
            }
            else if (predFun(value, _input[it]))
            {
                // Greater than value, chop count
                count = step;
            }
            else
            {
                // Equal to value, do binary searches in the
                // leftover portions
                // Gallop towards the left end as it's likely nearby
                immutable left = first
                    + this[first .. it]
                    .lowerBound!(SearchPolicy.gallopBackwards)(value).length;
                first += count;
                // Gallop towards the right end as it's likely nearby
                immutable right = first
                    - this[it + 1 .. first]
                    .upperBound!(SearchPolicy.gallop)(value).length;
                return this[left .. right];
            }
        }
        return this.init;
    }

    ///
    @safe unittest
    {
        import std.algorithm.comparison : equal;
        auto a = [ 1, 2, 3, 3, 3, 4, 4, 5, 6 ];
        auto r = a.assumeSorted.equalRange(3);
        assert(equal(r, [ 3, 3, 3 ]));
    }

// trisect
/**
Returns a tuple $(D r) such that $(D r[0]) is the same as the result
of $(D lowerBound(value)), $(D r[1]) is the same as the result of $(D
equalRange(value)), and $(D r[2]) is the same as the result of $(D
upperBound(value)). The call is faster than computing all three
separately. Uses a search schedule similar to $(D
equalRange). Completes the entire search in $(BIGOH log(n)) time.
*/
    auto trisect(V)(V value)
    if (isTwoWayCompatible!(predFun, ElementType!Range, V)
        && isRandomAccessRange!Range && hasLength!Range)
    {
        import std.typecons : tuple;
        size_t first = 0, count = _input.length;
        while (count > 0)
        {
            immutable step = count / 2;
            auto it = first + step;
            if (predFun(_input[it], value))
            {
                // Less than value, bump left bound up
                first = it + 1;
                count -= step + 1;
            }
            else if (predFun(value, _input[it]))
            {
                // Greater than value, chop count
                count = step;
            }
            else
            {
                // Equal to value, do binary searches in the
                // leftover portions
                // Gallop towards the left end as it's likely nearby
                immutable left = first
                    + this[first .. it]
                    .lowerBound!(SearchPolicy.gallopBackwards)(value).length;
                first += count;
                // Gallop towards the right end as it's likely nearby
                immutable right = first
                    - this[it + 1 .. first]
                    .upperBound!(SearchPolicy.gallop)(value).length;
                return tuple(this[0 .. left], this[left .. right],
                        this[right .. length]);
            }
        }
        // No equal element was found
        return tuple(this[0 .. first], this.init, this[first .. length]);
    }

    ///
    @safe unittest
    {
        import std.algorithm.comparison : equal;
        auto a = [ 1, 2, 3, 3, 3, 4, 4, 5, 6 ];
        auto r = assumeSorted(a).trisect(3);
        assert(equal(r[0], [ 1, 2 ]));
        assert(equal(r[1], [ 3, 3, 3 ]));
        assert(equal(r[2], [ 4, 4, 5, 6 ]));
    }

// contains
/**
Returns $(D true) if and only if $(D value) can be found in $(D
range), which is assumed to be sorted. Performs $(BIGOH log(r.length))
evaluations of $(D pred). See also STL's $(HTTP
sgi.com/tech/stl/binary_search.html, binary_search).
 */

    bool contains(V)(V value)
    if (isRandomAccessRange!Range)
    {
        if (empty) return false;
        immutable i = getTransitionIndex!(SearchPolicy.binarySearch, geq)(value);
        if (i >= length) return false;
        return !predFun(value, _input[i]);
    }

/**
Like $(D contains), but the value is specified before the range.
*/
    auto opBinaryRight(string op, V)(V value)
    if (op == "in" && isRandomAccessRange!Range)
    {
        return contains(value);
    }

// groupBy
/**
Returns a range of subranges of elements that are equivalent according to the
sorting relation.
 */
    auto groupBy()()
    {
        import std.algorithm.iteration : chunkBy;
        return _input.chunkBy!((a, b) => !predFun(a, b) && !predFun(b, a));
    }
}

///
@safe unittest
{
    import std.algorithm.sorting : sort;
    auto a = [ 1, 2, 3, 42, 52, 64 ];
    auto r = assumeSorted(a);
    assert(r.contains(3));
    assert(!(32 in r));
    auto r1 = sort!"a > b"(a);
    assert(3 in r1);
    assert(!r1.contains(32));
    assert(r1.release() == [ 64, 52, 42, 3, 2, 1 ]);
}

/**
$(D SortedRange) could accept ranges weaker than random-access, but it
is unable to provide interesting functionality for them. Therefore,
$(D SortedRange) is currently restricted to random-access ranges.

No copy of the original range is ever made. If the underlying range is
changed concurrently with its corresponding $(D SortedRange) in ways
that break its sorted-ness, $(D SortedRange) will work erratically.
*/
@safe unittest
{
    import std.algorithm.mutation : swap;
    auto a = [ 1, 2, 3, 42, 52, 64 ];
    auto r = assumeSorted(a);
    assert(r.contains(42));
    swap(a[3], a[5]);         // illegal to break sortedness of original range
    assert(!r.contains(42));  // passes although it shouldn't
}

@safe unittest
{
    import std.algorithm.comparison : equal;

    auto a = [ 10, 20, 30, 30, 30, 40, 40, 50, 60 ];
    auto r = assumeSorted(a).trisect(30);
    assert(equal(r[0], [ 10, 20 ]));
    assert(equal(r[1], [ 30, 30, 30 ]));
    assert(equal(r[2], [ 40, 40, 50, 60 ]));

    r = assumeSorted(a).trisect(35);
    assert(equal(r[0], [ 10, 20, 30, 30, 30 ]));
    assert(r[1].empty);
    assert(equal(r[2], [ 40, 40, 50, 60 ]));
}

@safe unittest
{
    import std.algorithm.comparison : equal;
    auto a = [ "A", "AG", "B", "E", "F" ];
    auto r = assumeSorted!"cmp(a,b) < 0"(a).trisect("B"w);
    assert(equal(r[0], [ "A", "AG" ]));
    assert(equal(r[1], [ "B" ]));
    assert(equal(r[2], [ "E", "F" ]));
    r = assumeSorted!"cmp(a,b) < 0"(a).trisect("A"d);
    assert(r[0].empty);
    assert(equal(r[1], [ "A" ]));
    assert(equal(r[2], [ "AG", "B", "E", "F" ]));
}

@safe unittest
{
    import std.algorithm.comparison : equal;
    static void test(SearchPolicy pol)()
    {
        auto a = [ 1, 2, 3, 42, 52, 64 ];
        auto r = assumeSorted(a);
        assert(equal(r.lowerBound(42), [1, 2, 3]));

        assert(equal(r.lowerBound!(pol)(42), [1, 2, 3]));
        assert(equal(r.lowerBound!(pol)(41), [1, 2, 3]));
        assert(equal(r.lowerBound!(pol)(43), [1, 2, 3, 42]));
        assert(equal(r.lowerBound!(pol)(51), [1, 2, 3, 42]));
        assert(equal(r.lowerBound!(pol)(3), [1, 2]));
        assert(equal(r.lowerBound!(pol)(55), [1, 2, 3, 42, 52]));
        assert(equal(r.lowerBound!(pol)(420), a));
        assert(equal(r.lowerBound!(pol)(0), a[0 .. 0]));

        assert(equal(r.upperBound!(pol)(42), [52, 64]));
        assert(equal(r.upperBound!(pol)(41), [42, 52, 64]));
        assert(equal(r.upperBound!(pol)(43), [52, 64]));
        assert(equal(r.upperBound!(pol)(51), [52, 64]));
        assert(equal(r.upperBound!(pol)(53), [64]));
        assert(equal(r.upperBound!(pol)(55), [64]));
        assert(equal(r.upperBound!(pol)(420), a[0 .. 0]));
        assert(equal(r.upperBound!(pol)(0), a));
    }

    test!(SearchPolicy.trot)();
    test!(SearchPolicy.gallop)();
    test!(SearchPolicy.trotBackwards)();
    test!(SearchPolicy.gallopBackwards)();
    test!(SearchPolicy.binarySearch)();
}

@safe unittest
{
    // Check for small arrays
    int[] a;
    auto r = assumeSorted(a);
    a = [ 1 ];
    r = assumeSorted(a);
    a = [ 1, 2 ];
    r = assumeSorted(a);
    a = [ 1, 2, 3 ];
    r = assumeSorted(a);
}

@safe unittest
{
    import std.algorithm.mutation : swap;
    auto a = [ 1, 2, 3, 42, 52, 64 ];
    auto r = assumeSorted(a);
    assert(r.contains(42));
    swap(a[3], a[5]);                  // illegal to break sortedness of original range
    assert(!r.contains(42));            // passes although it shouldn't
}

@safe unittest
{
    immutable(int)[] arr = [ 1, 2, 3 ];
    auto s = assumeSorted(arr);
}

@system unittest
{
    import std.algorithm.comparison : equal;
    int[] arr = [100, 101, 102, 200, 201, 300];
    auto s = assumeSorted!((a, b) => a / 100 < b / 100)(arr);
    assert(s.groupBy.equal!equal([[100, 101, 102], [200, 201], [300]]));
}

// Test on an input range
@system unittest
{
    import std.conv : text;
    import std.file : exists, remove, tempDir;
    import std.path : buildPath;
    import std.stdio : File;
    import std.uuid : randomUUID;
    auto name = buildPath(tempDir(), "test.std.range.line-" ~ text(__LINE__) ~
                          "." ~ randomUUID().toString());
    auto f = File(name, "w");
    scope(exit) if (exists(name)) remove(name);
    // write a sorted range of lines to the file
    f.write("abc\ndef\nghi\njkl");
    f.close();
    f.open(name, "r");
    auto r = assumeSorted(f.byLine());
    auto r1 = r.upperBound!(SearchPolicy.linear)("def");
    assert(r1.front == "ghi", r1.front);
    f.close();
}

/**
Assumes $(D r) is sorted by predicate $(D pred) and returns the
corresponding $(D SortedRange!(pred, R)) having $(D r) as support. To
keep the checking costs low, the cost is $(BIGOH 1) in release mode
(no checks for sorted-ness are performed). In debug mode, a few random
elements of $(D r) are checked for sorted-ness. The size of the sample
is proportional $(BIGOH log(r.length)). That way, checking has no
effect on the complexity of subsequent operations specific to sorted
ranges (such as binary search). The probability of an arbitrary
unsorted range failing the test is very high (however, an
almost-sorted range is likely to pass it). To check for sorted-ness at
cost $(BIGOH n), use $(REF isSorted, std,algorithm,sorting).
 */
auto assumeSorted(alias pred = "a < b", R)(R r)
if (isInputRange!(Unqual!R))
{
    return SortedRange!(Unqual!R, pred)(r);
}

@safe unittest
{
    import std.algorithm.comparison : equal;
    static assert(isRandomAccessRange!(SortedRange!(int[])));
    int[] a = [ 0, 1, 2, 3, 4, 5, 6, 7, 8, 9 ];
    auto p = assumeSorted(a).lowerBound(4);
    assert(equal(p, [0, 1, 2, 3]));
    p = assumeSorted(a).lowerBound(5);
    assert(equal(p, [0, 1, 2, 3, 4]));
    p = assumeSorted(a).lowerBound(6);
    assert(equal(p, [ 0, 1, 2, 3, 4, 5]));
    p = assumeSorted(a).lowerBound(6.9);
    assert(equal(p, [ 0, 1, 2, 3, 4, 5, 6]));
}

@safe unittest
{
    import std.algorithm.comparison : equal;
    int[] a = [ 1, 2, 3, 3, 3, 4, 4, 5, 6 ];
    auto p = assumeSorted(a).upperBound(3);
    assert(equal(p, [4, 4, 5, 6 ]));
    p = assumeSorted(a).upperBound(4.2);
    assert(equal(p, [ 5, 6 ]));
}

@safe unittest
{
    import std.algorithm.comparison : equal;
    import std.conv : text;

    int[] a = [ 1, 2, 3, 3, 3, 4, 4, 5, 6 ];
    auto p = assumeSorted(a).equalRange(3);
    assert(equal(p, [ 3, 3, 3 ]), text(p));
    p = assumeSorted(a).equalRange(4);
    assert(equal(p, [ 4, 4 ]), text(p));
    p = assumeSorted(a).equalRange(2);
    assert(equal(p, [ 2 ]));
    p = assumeSorted(a).equalRange(0);
    assert(p.empty);
    p = assumeSorted(a).equalRange(7);
    assert(p.empty);
    p = assumeSorted(a).equalRange(3.0);
    assert(equal(p, [ 3, 3, 3]));
}

@safe unittest
{
    int[] a = [ 1, 2, 3, 3, 3, 4, 4, 5, 6 ];
    if (a.length)
    {
        auto b = a[a.length / 2];
        //auto r = sort(a);
        //assert(r.contains(b));
    }
}

@safe unittest
{
    auto a = [ 5, 7, 34, 345, 677 ];
    auto r = assumeSorted(a);
    a = null;
    r = assumeSorted(a);
    a = [ 1 ];
    r = assumeSorted(a);
}

@system unittest
{
    bool ok = true;
    try
    {
        auto r2 = assumeSorted([ 677, 345, 34, 7, 5 ]);
        debug ok = false;
    }
    catch (Throwable)
    {
    }
    assert(ok);
}

// issue 15003
@nogc @safe unittest
{
    static immutable a = [1, 2, 3, 4];
    auto r = a.assumeSorted;
}

/++
    Wrapper which effectively makes it possible to pass a range by reference.
    Both the original range and the RefRange will always have the exact same
    elements. Any operation done on one will affect the other. So, for instance,
    if it's passed to a function which would implicitly copy the original range
    if it were passed to it, the original range is $(I not) copied but is
    consumed as if it were a reference type.

    Note:
        `save` works as normal and operates on a new _range, so if
        `save` is ever called on the `RefRange`, then no operations on the
        saved _range will affect the original.

    Params:
        range = the range to construct the `RefRange` from

    Returns:
        A `RefRange`. If the given _range is a class type
        (and thus is already a reference type), then the original
        range is returned rather than a `RefRange`.
  +/
struct RefRange(R)
if (isInputRange!R)
{
public:

    /++ +/
    this(R* range) @safe pure nothrow
    {
        _range = range;
    }


    /++
        This does not assign the pointer of $(D rhs) to this $(D RefRange).
        Rather it assigns the range pointed to by $(D rhs) to the range pointed
        to by this $(D RefRange). This is because $(I any) operation on a
        $(D RefRange) is the same is if it occurred to the original range. The
        one exception is when a $(D RefRange) is assigned $(D null) either
        directly or because $(D rhs) is $(D null). In that case, $(D RefRange)
        no longer refers to the original range but is $(D null).
      +/
    auto opAssign(RefRange rhs)
    {
        if (_range && rhs._range)
            *_range = *rhs._range;
        else
            _range = rhs._range;

        return this;
    }

    /++ +/
    void opAssign(typeof(null) rhs)
    {
        _range = null;
    }


    /++
        A pointer to the wrapped range.
      +/
    @property inout(R*) ptr() @safe inout pure nothrow
    {
        return _range;
    }


    version(StdDdoc)
    {
        /++ +/
        @property auto front() {assert(0);}
        /++ Ditto +/
        @property auto front() const {assert(0);}
        /++ Ditto +/
        @property auto front(ElementType!R value) {assert(0);}
    }
    else
    {
        @property auto front()
        {
            return (*_range).front;
        }

        static if (is(typeof((*(cast(const R*)_range)).front))) @property auto front() const
        {
            return (*_range).front;
        }

        static if (is(typeof((*_range).front = (*_range).front))) @property auto front(ElementType!R value)
        {
            return (*_range).front = value;
        }
    }


    version(StdDdoc)
    {
        @property bool empty(); ///
        @property bool empty() const; ///Ditto
    }
    else static if (isInfinite!R)
        enum empty = false;
    else
    {
        @property bool empty()
        {
            return (*_range).empty;
        }

        static if (is(typeof((*cast(const R*)_range).empty))) @property bool empty() const
        {
            return (*_range).empty;
        }
    }


    /++ +/
    void popFront()
    {
        return (*_range).popFront();
    }


    version(StdDdoc)
    {
        /++
            Only defined if $(D isForwardRange!R) is $(D true).
          +/
        @property auto save() {assert(0);}
        /++ Ditto +/
        @property auto save() const {assert(0);}
        /++ Ditto +/
        auto opSlice() {assert(0);}
        /++ Ditto +/
        auto opSlice() const {assert(0);}
    }
    else static if (isForwardRange!R)
    {
        import std.traits : isSafe;
        private alias S = typeof((*_range).save);

        static if (is(typeof((*cast(const R*)_range).save)))
            private alias CS = typeof((*cast(const R*)_range).save);

        static if (isSafe!((R* r) => (*r).save))
        {
            @property RefRange!S save() @trusted
            {
                mixin(_genSave());
            }

            static if (is(typeof((*cast(const R*)_range).save))) @property RefRange!CS save() @trusted const
            {
                mixin(_genSave());
            }
        }
        else
        {
            @property RefRange!S save()
            {
                mixin(_genSave());
            }

            static if (is(typeof((*cast(const R*)_range).save))) @property RefRange!CS save() const
            {
                mixin(_genSave());
            }
        }

        auto opSlice()()
        {
            return save;
        }

        auto opSlice()() const
        {
            return save;
        }

        private static string _genSave() @safe pure nothrow
        {
            return `import std.conv : emplace;` ~
                   `alias S = typeof((*_range).save);` ~
                   `static assert(isForwardRange!S, S.stringof ~ " is not a forward range.");` ~
                   `auto mem = new void[S.sizeof];` ~
                   `emplace!S(mem, cast(S)(*_range).save);` ~
                   `return RefRange!S(cast(S*) mem.ptr);`;
        }

        static assert(isForwardRange!RefRange);
    }


    version(StdDdoc)
    {
        /++
            Only defined if $(D isBidirectionalRange!R) is $(D true).
          +/
        @property auto back() {assert(0);}
        /++ Ditto +/
        @property auto back() const {assert(0);}
        /++ Ditto +/
        @property auto back(ElementType!R value) {assert(0);}
    }
    else static if (isBidirectionalRange!R)
    {
        @property auto back()
        {
            return (*_range).back;
        }

        static if (is(typeof((*(cast(const R*)_range)).back))) @property auto back() const
        {
            return (*_range).back;
        }

        static if (is(typeof((*_range).back = (*_range).back))) @property auto back(ElementType!R value)
        {
            return (*_range).back = value;
        }
    }


    /++ Ditto +/
    static if (isBidirectionalRange!R) void popBack()
    {
        return (*_range).popBack();
    }


    version(StdDdoc)
    {
        /++
            Only defined if $(D isRandomAccesRange!R) is $(D true).
          +/
        auto ref opIndex(IndexType)(IndexType index) {assert(0);}

        /++ Ditto +/
        auto ref opIndex(IndexType)(IndexType index) const {assert(0);}
    }
    else static if (isRandomAccessRange!R)
    {
        auto ref opIndex(IndexType)(IndexType index)
            if (is(typeof((*_range)[index])))
        {
            return (*_range)[index];
        }

        auto ref opIndex(IndexType)(IndexType index) const
            if (is(typeof((*cast(const R*)_range)[index])))
        {
            return (*_range)[index];
        }
    }


    /++
        Only defined if $(D hasMobileElements!R) and $(D isForwardRange!R) are
        $(D true).
      +/
    static if (hasMobileElements!R && isForwardRange!R) auto moveFront()
    {
        return (*_range).moveFront();
    }


    /++
        Only defined if $(D hasMobileElements!R) and $(D isBidirectionalRange!R)
        are $(D true).
      +/
    static if (hasMobileElements!R && isBidirectionalRange!R) auto moveBack()
    {
        return (*_range).moveBack();
    }


    /++
        Only defined if $(D hasMobileElements!R) and $(D isRandomAccessRange!R)
        are $(D true).
      +/
    static if (hasMobileElements!R && isRandomAccessRange!R) auto moveAt(size_t index)
    {
        return (*_range).moveAt(index);
    }


    version(StdDdoc)
    {
        /++
            Only defined if $(D hasLength!R) is $(D true).
          +/
        @property auto length() {assert(0);}

        /++ Ditto +/
        @property auto length() const {assert(0);}

        /++ Ditto +/
        alias opDollar = length;
    }
    else static if (hasLength!R)
    {
        @property auto length()
        {
            return (*_range).length;
        }

        static if (is(typeof((*cast(const R*)_range).length))) @property auto length() const
        {
            return (*_range).length;
        }

        alias opDollar = length;
    }


    version(StdDdoc)
    {
        /++
            Only defined if $(D hasSlicing!R) is $(D true).
          +/
        auto opSlice(IndexType1, IndexType2)
                    (IndexType1 begin, IndexType2 end) {assert(0);}

        /++ Ditto +/
        auto opSlice(IndexType1, IndexType2)
                    (IndexType1 begin, IndexType2 end) const {assert(0);}
    }
    else static if (hasSlicing!R)
    {
        private alias T = typeof((*_range)[1 .. 2]);
        static if (is(typeof((*cast(const R*)_range)[1 .. 2])))
        {
            private alias CT = typeof((*cast(const R*)_range)[1 .. 2]);
        }

        RefRange!T opSlice(IndexType1, IndexType2)
                    (IndexType1 begin, IndexType2 end)
            if (is(typeof((*_range)[begin .. end])))
        {
            mixin(_genOpSlice());
        }

        RefRange!CT opSlice(IndexType1, IndexType2)
                    (IndexType1 begin, IndexType2 end) const
            if (is(typeof((*cast(const R*)_range)[begin .. end])))
        {
            mixin(_genOpSlice());
        }

        private static string _genOpSlice() @safe pure nothrow
        {
            return `import std.conv : emplace;` ~
                   `alias S = typeof((*_range)[begin .. end]);` ~
                   `static assert(hasSlicing!S, S.stringof ~ " is not sliceable.");` ~
                   `auto mem = new void[S.sizeof];` ~
                   `emplace!S(mem, cast(S)(*_range)[begin .. end]);` ~
                   `return RefRange!S(cast(S*) mem.ptr);`;
        }
    }


private:

    R* _range;
}

/// Basic Example
@system unittest
{
    import std.algorithm.searching : find;
    ubyte[] buffer = [1, 9, 45, 12, 22];
    auto found1 = find(buffer, 45);
    assert(found1 == [45, 12, 22]);
    assert(buffer == [1, 9, 45, 12, 22]);

    auto wrapped1 = refRange(&buffer);
    auto found2 = find(wrapped1, 45);
    assert(*found2.ptr == [45, 12, 22]);
    assert(buffer == [45, 12, 22]);

    auto found3 = find(wrapped1.save, 22);
    assert(*found3.ptr == [22]);
    assert(buffer == [45, 12, 22]);

    string str = "hello world";
    auto wrappedStr = refRange(&str);
    assert(str.front == 'h');
    str.popFrontN(5);
    assert(str == " world");
    assert(wrappedStr.front == ' ');
    assert(*wrappedStr.ptr == " world");
}

/// opAssign Example.
@system unittest
{
    ubyte[] buffer1 = [1, 2, 3, 4, 5];
    ubyte[] buffer2 = [6, 7, 8, 9, 10];
    auto wrapped1 = refRange(&buffer1);
    auto wrapped2 = refRange(&buffer2);
    assert(wrapped1.ptr is &buffer1);
    assert(wrapped2.ptr is &buffer2);
    assert(wrapped1.ptr !is wrapped2.ptr);
    assert(buffer1 != buffer2);

    wrapped1 = wrapped2;

    //Everything points to the same stuff as before.
    assert(wrapped1.ptr is &buffer1);
    assert(wrapped2.ptr is &buffer2);
    assert(wrapped1.ptr !is wrapped2.ptr);

    //But buffer1 has changed due to the assignment.
    assert(buffer1 == [6, 7, 8, 9, 10]);
    assert(buffer2 == [6, 7, 8, 9, 10]);

    buffer2 = [11, 12, 13, 14, 15];

    //Everything points to the same stuff as before.
    assert(wrapped1.ptr is &buffer1);
    assert(wrapped2.ptr is &buffer2);
    assert(wrapped1.ptr !is wrapped2.ptr);

    //But buffer2 has changed due to the assignment.
    assert(buffer1 == [6, 7, 8, 9, 10]);
    assert(buffer2 == [11, 12, 13, 14, 15]);

    wrapped2 = null;

    //The pointer changed for wrapped2 but not wrapped1.
    assert(wrapped1.ptr is &buffer1);
    assert(wrapped2.ptr is null);
    assert(wrapped1.ptr !is wrapped2.ptr);

    //buffer2 is not affected by the assignment.
    assert(buffer1 == [6, 7, 8, 9, 10]);
    assert(buffer2 == [11, 12, 13, 14, 15]);
}

@system unittest
{
    import std.algorithm.iteration : filter;
    {
        ubyte[] buffer = [1, 2, 3, 4, 5];
        auto wrapper = refRange(&buffer);
        auto p = wrapper.ptr;
        auto f = wrapper.front;
        wrapper.front = f;
        auto e = wrapper.empty;
        wrapper.popFront();
        auto s = wrapper.save;
        auto b = wrapper.back;
        wrapper.back = b;
        wrapper.popBack();
        auto i = wrapper[0];
        wrapper.moveFront();
        wrapper.moveBack();
        wrapper.moveAt(0);
        auto l = wrapper.length;
        auto sl = wrapper[0 .. 1];
        assert(wrapper[0 .. $].length == buffer[0 .. $].length);
    }

    {
        ubyte[] buffer = [1, 2, 3, 4, 5];
        const wrapper = refRange(&buffer);
        const p = wrapper.ptr;
        const f = wrapper.front;
        const e = wrapper.empty;
        const s = wrapper.save;
        const b = wrapper.back;
        const i = wrapper[0];
        const l = wrapper.length;
        const sl = wrapper[0 .. 1];
    }

    {
        ubyte[] buffer = [1, 2, 3, 4, 5];
        auto filtered = filter!"true"(buffer);
        auto wrapper = refRange(&filtered);
        auto p = wrapper.ptr;
        auto f = wrapper.front;
        wrapper.front = f;
        auto e = wrapper.empty;
        wrapper.popFront();
        auto s = wrapper.save;
        wrapper.moveFront();
    }

    {
        ubyte[] buffer = [1, 2, 3, 4, 5];
        auto filtered = filter!"true"(buffer);
        const wrapper = refRange(&filtered);
        const p = wrapper.ptr;

        //Cannot currently be const. filter needs to be updated to handle const.
        /+
        const f = wrapper.front;
        const e = wrapper.empty;
        const s = wrapper.save;
        +/
    }

    {
        string str = "hello world";
        auto wrapper = refRange(&str);
        auto p = wrapper.ptr;
        auto f = wrapper.front;
        auto e = wrapper.empty;
        wrapper.popFront();
        auto s = wrapper.save;
        auto b = wrapper.back;
        wrapper.popBack();
    }

    {
        // Issue 16534 - opDollar should be defined if the
        // wrapped range defines length.
        auto range = 10.iota.takeExactly(5);
        auto wrapper = refRange(&range);
        assert(wrapper.length == 5);
        assert(wrapper[0 .. $ - 1].length == 4);
    }
}

//Test assignment.
@system unittest
{
    ubyte[] buffer1 = [1, 2, 3, 4, 5];
    ubyte[] buffer2 = [6, 7, 8, 9, 10];
    RefRange!(ubyte[]) wrapper1;
    RefRange!(ubyte[]) wrapper2 = refRange(&buffer2);
    assert(wrapper1.ptr is null);
    assert(wrapper2.ptr is &buffer2);

    wrapper1 = refRange(&buffer1);
    assert(wrapper1.ptr is &buffer1);

    wrapper1 = wrapper2;
    assert(wrapper1.ptr is &buffer1);
    assert(buffer1 == buffer2);

    wrapper1 = RefRange!(ubyte[]).init;
    assert(wrapper1.ptr is null);
    assert(wrapper2.ptr is &buffer2);
    assert(buffer1 == buffer2);
    assert(buffer1 == [6, 7, 8, 9, 10]);

    wrapper2 = null;
    assert(wrapper2.ptr is null);
    assert(buffer2 == [6, 7, 8, 9, 10]);
}

@system unittest
{
    import std.algorithm.comparison : equal;
    import std.algorithm.mutation : bringToFront;
    import std.algorithm.searching : commonPrefix, find, until;
    import std.algorithm.sorting : sort;

    //Test that ranges are properly consumed.
    {
        int[] arr = [1, 42, 2, 41, 3, 40, 4, 42, 9];
        auto wrapper = refRange(&arr);

        assert(*find(wrapper, 41).ptr == [41, 3, 40, 4, 42, 9]);
        assert(arr == [41, 3, 40, 4, 42, 9]);

        assert(*drop(wrapper, 2).ptr == [40, 4, 42, 9]);
        assert(arr == [40, 4, 42, 9]);

        assert(equal(until(wrapper, 42), [40, 4]));
        assert(arr == [42, 9]);

        assert(find(wrapper, 12).empty);
        assert(arr.empty);
    }

    {
        string str = "Hello, world-like object.";
        auto wrapper = refRange(&str);

        assert(*find(wrapper, "l").ptr == "llo, world-like object.");
        assert(str == "llo, world-like object.");

        assert(equal(take(wrapper, 5), "llo, "));
        assert(str == "world-like object.");
    }

    //Test that operating on saved ranges does not consume the original.
    {
        int[] arr = [1, 42, 2, 41, 3, 40, 4, 42, 9];
        auto wrapper = refRange(&arr);
        auto saved = wrapper.save;
        saved.popFrontN(3);
        assert(*saved.ptr == [41, 3, 40, 4, 42, 9]);
        assert(arr == [1, 42, 2, 41, 3, 40, 4, 42, 9]);
    }

    {
        string str = "Hello, world-like object.";
        auto wrapper = refRange(&str);
        auto saved = wrapper.save;
        saved.popFrontN(13);
        assert(*saved.ptr == "like object.");
        assert(str == "Hello, world-like object.");
    }

    //Test that functions which use save work properly.
    {
        int[] arr = [1, 42];
        auto wrapper = refRange(&arr);
        assert(equal(commonPrefix(wrapper, [1, 27]), [1]));
    }

    {
        int[] arr = [4, 5, 6, 7, 1, 2, 3];
        auto wrapper = refRange(&arr);
        assert(bringToFront(wrapper[0 .. 4], wrapper[4 .. arr.length]) == 3);
        assert(arr == [1, 2, 3, 4, 5, 6, 7]);
    }

    //Test bidirectional functions.
    {
        int[] arr = [1, 42, 2, 41, 3, 40, 4, 42, 9];
        auto wrapper = refRange(&arr);

        assert(wrapper.back == 9);
        assert(arr == [1, 42, 2, 41, 3, 40, 4, 42, 9]);

        wrapper.popBack();
        assert(arr == [1, 42, 2, 41, 3, 40, 4, 42]);
    }

    {
        string str = "Hello, world-like object.";
        auto wrapper = refRange(&str);

        assert(wrapper.back == '.');
        assert(str == "Hello, world-like object.");

        wrapper.popBack();
        assert(str == "Hello, world-like object");
    }

    //Test random access functions.
    {
        int[] arr = [1, 42, 2, 41, 3, 40, 4, 42, 9];
        auto wrapper = refRange(&arr);

        assert(wrapper[2] == 2);
        assert(arr == [1, 42, 2, 41, 3, 40, 4, 42, 9]);

        assert(*wrapper[3 .. 6].ptr != null, [41, 3, 40]);
        assert(arr == [1, 42, 2, 41, 3, 40, 4, 42, 9]);
    }

    //Test move functions.
    {
        int[] arr = [1, 42, 2, 41, 3, 40, 4, 42, 9];
        auto wrapper = refRange(&arr);

        auto t1 = wrapper.moveFront();
        auto t2 = wrapper.moveBack();
        wrapper.front = t2;
        wrapper.back = t1;
        assert(arr == [9, 42, 2, 41, 3, 40, 4, 42, 1]);

        sort(wrapper.save);
        assert(arr == [1, 2, 3, 4, 9, 40, 41, 42, 42]);
    }
}

@system unittest
{
    struct S
    {
        @property int front() @safe const pure nothrow { return 0; }
        enum bool empty = false;
        void popFront() @safe pure nothrow { }
        @property auto save() @safe pure nothrow { return this; }
    }

    S s;
    auto wrapper = refRange(&s);
    static assert(isInfinite!(typeof(wrapper)));
}

@system unittest
{
    class C
    {
        @property int front() @safe const pure nothrow { return 0; }
        @property bool empty() @safe const pure nothrow { return false; }
        void popFront() @safe pure nothrow { }
        @property auto save() @safe pure nothrow { return this; }
    }
    static assert(isForwardRange!C);

    auto c = new C;
    auto cWrapper = refRange(&c);
    static assert(is(typeof(cWrapper) == C));
    assert(cWrapper is c);
}

@system unittest // issue 14373
{
    static struct R
    {
        @property int front() {return 0;}
        void popFront() {empty = true;}
        bool empty = false;
    }
    R r;
    refRange(&r).popFront();
    assert(r.empty);
}

@system unittest // issue 14575
{
    struct R
    {
        Object front;
        alias back = front;
        bool empty = false;
        void popFront() {empty = true;}
        alias popBack = popFront;
        @property R save() {return this;}
    }
    static assert(isBidirectionalRange!R);
    R r;
    auto rr = refRange(&r);

    struct R2
    {
        @property Object front() {return null;}
        @property const(Object) front() const {return null;}
        alias back = front;
        bool empty = false;
        void popFront() {empty = true;}
        alias popBack = popFront;
        @property R2 save() {return this;}
    }
    static assert(isBidirectionalRange!R2);
    R2 r2;
    auto rr2 = refRange(&r2);
}

/// ditto
auto refRange(R)(R* range)
if (isInputRange!R)
{
    static if (!is(R == class))
        return RefRange!R(range);
    else
        return *range;
}

/*****************************************************************************/

@safe unittest    // bug 9060
{
    import std.algorithm.iteration : map, joiner, group;
    import std.algorithm.searching : until;
    // fix for std.algorithm
    auto r = map!(x => 0)([1]);
    chain(r, r);
    zip(r, r);
    roundRobin(r, r);

    struct NRAR {
        typeof(r) input;
        @property empty() { return input.empty; }
        @property front() { return input.front; }
        void popFront()   { input.popFront(); }
        @property save()  { return NRAR(input.save); }
    }
    auto n1 = NRAR(r);
    cycle(n1);  // non random access range version

    assumeSorted(r);

    // fix for std.range
    joiner([r], [9]);

    struct NRAR2 {
        NRAR input;
        @property empty() { return true; }
        @property front() { return input; }
        void popFront() { }
        @property save()  { return NRAR2(input.save); }
    }
    auto n2 = NRAR2(n1);
    joiner(n2);

    group(r);

    until(r, 7);
    static void foo(R)(R r) { until!(x => x > 7)(r); }
    foo(r);
}

private struct Bitwise(R)
if (isInputRange!R && isIntegral!(ElementType!R))
{
private:
    alias ElemType = ElementType!R;
    alias UnsignedElemType = Unsigned!ElemType;

    R parent;
    enum bitsNum = ElemType.sizeof * 8;
    size_t maskPos = 1;

    static if (isBidirectionalRange!R)
    {
        size_t backMaskPos = bitsNum;
    }

public:
    this()(auto ref R range)
    {
        parent = range;
    }

    static if (isInfinite!R)
    {
        enum empty = false;
    }
    else
    {
        /**
         * Check if the range is empty
         *
         * Returns: a boolean true or false
         */
        bool empty()
        {
            static if (hasLength!R)
            {
                return length == 0;
            }
            else static if (isBidirectionalRange!R)
            {
                if (parent.empty)
                {
                    return true;
                }
                else
                {
                    /*
                       If we have consumed the last element of the range both from
                       the front and the back, then the masks positions will overlap
                     */
                    return parent.save.dropOne.empty && (maskPos > backMaskPos);
                }
            }
            else
            {
                /*
                   If we consumed the last element of the range, but not all the
                   bits in the last element
                 */
                return parent.empty;
            }
        }
    }

    bool front()
    {
        assert(!empty);
        return (parent.front & mask(maskPos)) != 0;
    }

    void popFront()
    {
        assert(!empty);
        ++maskPos;
        if (maskPos > bitsNum)
        {
            parent.popFront;
            maskPos = 1;
        }
    }

    static if (hasLength!R)
    {
        size_t length()
        {
            auto len = parent.length * bitsNum - (maskPos - 1);
            static if (isBidirectionalRange!R)
            {
                len -= bitsNum - backMaskPos;
            }
            return len;
        }

        alias opDollar = length;
    }

    static if (isForwardRange!R)
    {
        typeof(this) save()
        {
            auto result = this;
            result.parent = parent.save;
            return result;
        }
    }

    static if (isBidirectionalRange!R)
    {
        bool back()
        {
            assert(!empty);
            return (parent.back & mask(backMaskPos)) != 0;
        }

        void popBack()
        {
            assert(!empty);
            --backMaskPos;
            if (backMaskPos == 0)
            {
                parent.popBack;
                backMaskPos = bitsNum;
            }
        }
    }

    static if (isRandomAccessRange!R)
    {
        /**
          Return the `n`th bit within the range
         */
        bool opIndex(size_t n)
        in
        {
            /*
               If it does not have the length property, it means that R is
               an infinite range
             */
            static if (hasLength!R)
            {
                assert(n < length, "Index out of bounds");
            }
        }
        body
        {
            immutable size_t remainingBits = bitsNum - maskPos + 1;
            // If n >= maskPos, then the bit sign will be 1, otherwise 0
            immutable sizediff_t sign = (remainingBits - n - 1) >> (sizediff_t.sizeof * 8 - 1);
            /*
               By truncating n with remainingBits bits we have skipped the
               remaining bits in parent[0], so we need to add 1 to elemIndex.

               Because bitsNum is a power of 2, n / bitsNum == n >> bitsNum.bsf
             */
            import core.bitop : bsf;
            immutable size_t elemIndex = sign * (((n - remainingBits) >> bitsNum.bsf) + 1);

            /*
               Since the indexing is from LSB to MSB, we need to index at the
               remainder of (n - remainingBits).

               Because bitsNum is a power of 2, n % bitsNum == n & (bitsNum - 1)
             */
            immutable size_t elemMaskPos = (sign ^ 1) * (maskPos + n)
                             + sign * (1 + ((n - remainingBits) & (bitsNum - 1)));

            return (parent[elemIndex] & mask(elemMaskPos)) != 0;
        }

        static if (hasAssignableElements!R)
        {
            /**
              Assigns `flag` to the `n`th bit within the range
             */
            void opIndexAssign(bool flag, size_t n)
                in
                {
                    static if (hasLength!R)
                    {
                        assert(n < length, "Index out of bounds");
                    }
                }
            body
            {
                import core.bitop : bsf;

                immutable size_t remainingBits = bitsNum - maskPos + 1;
                immutable sizediff_t sign = (remainingBits - n - 1) >> (sizediff_t.sizeof * 8 - 1);
                immutable size_t elemIndex = sign * (((n - remainingBits) >> bitsNum.bsf) + 1);
                immutable size_t elemMaskPos = (sign ^ 1) * (maskPos + n)
                    + sign * (1 + ((n - remainingBits) & (bitsNum - 1)));

                auto elem = parent[elemIndex];
                auto elemMask = mask(elemMaskPos);
                parent[elemIndex] = cast(UnsignedElemType)(flag * (elem | elemMask)
                        + (flag ^ 1) * (elem & ~elemMask));
            }
        }

        Bitwise!R opSlice()
        {
            return this.save;
        }

        Bitwise!R opSlice(size_t start, size_t end)
        in
        {
            assert(start < end, "Invalid bounds: end <= start");
        }
        body
        {
            import core.bitop : bsf;

            size_t remainingBits = bitsNum - maskPos + 1;
            sizediff_t sign = (remainingBits - start - 1) >> (sizediff_t.sizeof * 8 - 1);
            immutable size_t startElemIndex = sign * (((start - remainingBits) >> bitsNum.bsf) + 1);
            immutable size_t startElemMaskPos = (sign ^ 1) * (maskPos + start)
                                              + sign * (1 + ((start - remainingBits) & (bitsNum - 1)));

            immutable size_t sliceLen = end - start - 1;
            remainingBits = bitsNum - startElemMaskPos + 1;
            sign = (remainingBits - sliceLen - 1) >> (sizediff_t.sizeof * 8 - 1);
            immutable size_t endElemIndex = startElemIndex
                                          + sign * (((sliceLen - remainingBits) >> bitsNum.bsf) + 1);
            immutable size_t endElemMaskPos = (sign ^ 1) * (startElemMaskPos + sliceLen)
                                            + sign * (1 + ((sliceLen - remainingBits) & (bitsNum - 1)));

            typeof(return) result;
            // Get the slice to be returned from the parent
            result.parent = (parent[startElemIndex .. endElemIndex + 1]).save;
            result.maskPos = startElemMaskPos;
            static if (isBidirectionalRange!R)
            {
                result.backMaskPos = endElemMaskPos;
            }
            return result;
        }
    }

private:
    auto mask(size_t maskPos)
    {
        return (1UL << (maskPos - 1UL));
    }
}

/**
Bitwise adapter over an integral type range. Consumes the range elements bit by
bit, from the least significant bit to the most significant bit.

Params:
    R = an integral input range to iterate over
    range = range to consume bit by by

Returns:
    A `Bitwise` input range with propagated forward, bidirectional
    and random access capabilities
*/
auto bitwise(R)(auto ref R range)
if (isInputRange!R && isIntegral!(ElementType!R))
{
    return Bitwise!R(range);
}

///
@safe pure unittest
{
    import std.algorithm.comparison : equal;
    import std.format : format;

    // 00000011 00001001
    ubyte[] arr = [3, 9];
    auto r = arr.bitwise;

    // iterate through it as with any other range
    assert(format("%(%d%)", r) == "1100000010010000");
    assert(format("%(%d%)", r.retro).equal("1100000010010000".retro));

    auto r2 = r[5 .. $];
    // set a bit
    r[2] = 1;
    assert(arr[0] == 7);
    assert(r[5] == r2[0]);
}

/// You can use bitwise to implement an uniform bool generator
@safe unittest
{
    import std.algorithm.comparison : equal;
    import std.random : rndGen;

    auto rb = rndGen.bitwise;
    static assert(isInfinite!(typeof(rb)));

    auto rb2 = rndGen.bitwise;
    // Don't forget that structs are passed by value
    assert(rb.take(10).equal(rb2.take(10)));
}

// Test nogc inference
@safe @nogc unittest
{
    static ubyte[] arr = [3, 9];
    auto bw = arr.bitwise;
    auto bw2 = bw[];
    auto bw3 = bw[8 .. $];
    bw3[2] = true;

    assert(arr[1] == 13);
    assert(bw[$ - 6]);
    assert(bw[$ - 6] == bw2[$ - 6]);
    assert(bw[$ - 6] == bw3[$ - 6]);
}

// Test all range types over all integral types
@safe pure nothrow unittest
{
    import std.internal.test.dummyrange;

    alias IntegralTypes = AliasSeq!(byte, ubyte, short, ushort, int, uint,
            long, ulong);
    foreach (IntegralType; IntegralTypes)
    {
        foreach (T; AllDummyRangesType!(IntegralType[]))
        {
            T a;
            auto bw = Bitwise!T(a);

            static if (isForwardRange!T)
            {
                auto bwFwdSave = bw.save;
            }

            static if (isBidirectionalRange!T)
            {
                auto bwBack = bw.save;
                auto bwBackSave = bw.save;
            }

            static if (hasLength!T)
            {
                auto bwLength = bw.length;
                assert(bw.length == (IntegralType.sizeof * 8 * a.length));
                static if (isForwardRange!T)
                {
                    assert(bw.length == bwFwdSave.length);
                }
            }

            // Make sure front and back are not the mechanisms that modify the range
            long numCalls = 42;
            bool initialFrontValue;

            if (!bw.empty)
            {
                initialFrontValue = bw.front;
            }

            while (!bw.empty && (--numCalls))
            {
                bw.front;
                assert(bw.front == initialFrontValue);
            }

            /*
               Check that empty works properly and that popFront does not get called
               more times than it should
             */
            numCalls = 0;
            while (!bw.empty)
            {
                ++numCalls;

                static if (hasLength!T)
                {
                    assert(bw.length == bwLength);
                    --bwLength;
                }

                static if (isForwardRange!T)
                {
                    assert(bw.front == bwFwdSave.front);
                    bwFwdSave.popFront();
                }

                static if (isBidirectionalRange!T)
                {
                    assert(bwBack.front == bwBackSave.front);
                    bwBack.popBack();
                    bwBackSave.popBack();
                }
                bw.popFront();
            }

            auto rangeLen = numCalls / (IntegralType.sizeof * 8);
            assert(numCalls == (IntegralType.sizeof * 8 * rangeLen));
            assert(bw.empty);
            static if (isForwardRange!T)
            {
                assert(bwFwdSave.empty);
            }

            static if (isBidirectionalRange!T)
            {
                assert(bwBack.empty);
            }
        }
    }
}

// Test opIndex and opSlice
@system unittest
{
    alias IntegralTypes = AliasSeq!(byte, ubyte, short, ushort, int, uint,
            long, ulong);
    foreach (IntegralType; IntegralTypes)
    {
        size_t bitsNum = IntegralType.sizeof * 8;

        auto first = cast(IntegralType)(1);

        // 2 ^ (bitsNum - 1)
        auto second = cast(IntegralType)(cast(IntegralType)(1) << (bitsNum - 2));

        IntegralType[] a = [first, second];
        auto bw = Bitwise!(IntegralType[])(a);

        // Check against lsb of a[0]
        assert(bw[0] == true);
        // Check against msb - 1 of a[1]
        assert(bw[2 * bitsNum - 2] == true);

        bw.popFront();
        assert(bw[2 * bitsNum - 3] == true);

        import core.exception : Error;
        import std.exception : assertThrown;

        // Check out of bounds error
        assertThrown!Error(bw[2 * bitsNum - 1]);

        bw[2] = true;
        assert(bw[2] == true);
        bw.popFront();
        assert(bw[1] == true);

        auto bw2 = bw[0 .. $ - 5];
        auto bw3 = bw2[];
        assert(bw2.length == (bw.length - 5));
        assert(bw2.length == bw3.length);
        bw2.popFront();
        assert(bw2.length != bw3.length);
    }
}

/*********************************
 * An OutputRange that discards the data it receives.
 */
struct NullSink
{
    void put(E)(E){}
}

///
@safe unittest
{
    import std.algorithm.iteration : map;
    import std.algorithm.mutation : copy;
    [4, 5, 6].map!(x => x * 2).copy(NullSink()); // data is discarded
}


/++

  Implements a "tee" style pipe, wrapping an input range so that elements of the
  range can be passed to a provided function or $(LREF OutputRange) as they are
  iterated over. This is useful for printing out intermediate values in a long
  chain of range code, performing some operation with side-effects on each call
  to $(D front) or $(D popFront), or diverting the elements of a range into an
  auxiliary $(LREF OutputRange).

  It is important to note that as the resultant range is evaluated lazily,
  in the case of the version of $(D tee) that takes a function, the function
  will not actually be executed until the range is "walked" using functions
  that evaluate ranges, such as $(REF array, std,array) or
  $(REF fold, std,algorithm,iteration).

  Params:
  pipeOnPop = If `Yes.pipeOnPop`, simply iterating the range without ever
  calling `front` is enough to have `tee` mirror elements to `outputRange` (or,
  respectively, `fun`). If `No.pipeOnPop`, only elements for which `front` does
  get called will be also sent to `outputRange`/`fun`.
  inputRange = The input range being passed through.
  outputRange = This range will receive elements of `inputRange` progressively
  as iteration proceeds.
  fun = This function will be called with elements of `inputRange`
  progressively as iteration proceeds.

  Returns:
  An input range that offers the elements of `inputRange`. Regardless of
  whether `inputRange` is a more powerful range (forward, bidirectional etc),
  the result is always an input range. Reading this causes `inputRange` to be
  iterated and returns its elements in turn. In addition, the same elements
  will be passed to `outputRange` or `fun` as well.

  See_Also: $(REF each, std,algorithm,iteration)
+/
auto tee(Flag!"pipeOnPop" pipeOnPop = Yes.pipeOnPop, R1, R2)(R1 inputRange, R2 outputRange)
if (isInputRange!R1 && isOutputRange!(R2, ElementType!R1))
{
    static struct Result
    {
        private R1 _input;
        private R2 _output;
        static if (!pipeOnPop)
        {
            private bool _frontAccessed;
        }

        static if (hasLength!R1)
        {
            @property auto length()
            {
                return _input.length;
            }
        }

        static if (isInfinite!R1)
        {
            enum bool empty = false;
        }
        else
        {
            @property bool empty() { return _input.empty; }
        }

        void popFront()
        {
            assert(!_input.empty, "Attempting to popFront an empty tee");
            static if (pipeOnPop)
            {
                put(_output, _input.front);
            }
            else
            {
                _frontAccessed = false;
            }
            _input.popFront();
        }

        @property auto ref front()
        {
            assert(!_input.empty, "Attempting to fetch the front of an empty tee");
            static if (!pipeOnPop)
            {
                if (!_frontAccessed)
                {
                    _frontAccessed = true;
                    put(_output, _input.front);
                }
            }
            return _input.front;
        }
    }

    return Result(inputRange, outputRange);
}

/// Ditto
auto tee(alias fun, Flag!"pipeOnPop" pipeOnPop = Yes.pipeOnPop, R1)(R1 inputRange)
if (is(typeof(fun) == void) || isSomeFunction!fun)
{
    import std.traits : isDelegate, isFunctionPointer;
    /*
        Distinguish between function literals and template lambdas
        when using either as an $(LREF OutputRange). Since a template
        has no type, typeof(template) will always return void.
        If it's a template lambda, it's first necessary to instantiate
        it with $(D ElementType!R1).
    */
    static if (is(typeof(fun) == void))
        alias _fun = fun!(ElementType!R1);
    else
        alias _fun = fun;

    static if (isFunctionPointer!_fun || isDelegate!_fun)
    {
        return tee!pipeOnPop(inputRange, _fun);
    }
    else
    {
        return tee!pipeOnPop(inputRange, &_fun);
    }
}

///
@safe unittest
{
    import std.algorithm.comparison : equal;
    import std.algorithm.iteration : filter, map;

    // Sum values while copying
    int[] values = [1, 4, 9, 16, 25];
    int sum = 0;
    auto newValues = values.tee!(a => sum += a).array;
    assert(equal(newValues, values));
    assert(sum == 1 + 4 + 9 + 16 + 25);

    // Count values that pass the first filter
    int count = 0;
    auto newValues4 = values.filter!(a => a < 10)
                            .tee!(a => count++)
                            .map!(a => a + 1)
                            .filter!(a => a < 10);

    //Fine, equal also evaluates any lazy ranges passed to it.
    //count is not 3 until equal evaluates newValues4
    assert(equal(newValues4, [2, 5]));
    assert(count == 3);
}

//
@safe unittest
{
    import std.algorithm.comparison : equal;
    import std.algorithm.iteration : filter, map;

    int[] values = [1, 4, 9, 16, 25];

    int count = 0;
    auto newValues = values.filter!(a => a < 10)
        .tee!(a => count++, No.pipeOnPop)
        .map!(a => a + 1)
        .filter!(a => a < 10);

    auto val = newValues.front;
    assert(count == 1);
    //front is only evaluated once per element
    val = newValues.front;
    assert(count == 1);

    //popFront() called, fun will be called
    //again on the next access to front
    newValues.popFront();
    newValues.front;
    assert(count == 2);

    int[] preMap = new int[](3), postMap = [];
    auto mappedValues = values.filter!(a => a < 10)
        //Note the two different ways of using tee
        .tee(preMap)
        .map!(a => a + 1)
        .tee!(a => postMap ~= a)
        .filter!(a => a < 10);
    assert(equal(mappedValues, [2, 5]));
    assert(equal(preMap, [1, 4, 9]));
    assert(equal(postMap, [2, 5, 10]));
}

//
@safe unittest
{
    import std.algorithm.comparison : equal;
    import std.algorithm.iteration : filter, map;

    char[] txt = "Line one, Line 2".dup;

    bool isVowel(dchar c)
    {
        import std.string : indexOf;
        return "AaEeIiOoUu".indexOf(c) != -1;
    }

    int vowelCount = 0;
    int shiftedCount = 0;
    auto removeVowels = txt.tee!(c => isVowel(c) ? vowelCount++ : 0)
                                .filter!(c => !isVowel(c))
                                .map!(c => (c == ' ') ? c : c + 1)
                                .tee!(c => isVowel(c) ? shiftedCount++ : 0);
    assert(equal(removeVowels, "Mo o- Mo 3"));
    assert(vowelCount == 6);
    assert(shiftedCount == 3);
}

@safe unittest
{
    // Manually stride to test different pipe behavior.
    void testRange(Range)(Range r)
    {
        const int strideLen = 3;
        int i = 0;
        ElementType!Range elem1;
        ElementType!Range elem2;
        while (!r.empty)
        {
            if (i % strideLen == 0)
            {
                //Make sure front is only
                //evaluated once per item
                elem1 = r.front;
                elem2 = r.front;
                assert(elem1 == elem2);
            }
            r.popFront();
            i++;
        }
    }

    string txt = "abcdefghijklmnopqrstuvwxyz";

    int popCount = 0;
    auto pipeOnPop = txt.tee!(a => popCount++);
    testRange(pipeOnPop);
    assert(popCount == 26);

    int frontCount = 0;
    auto pipeOnFront = txt.tee!(a => frontCount++, No.pipeOnPop);
    testRange(pipeOnFront);
    assert(frontCount == 9);
}

@safe unittest
{
    import std.algorithm.comparison : equal;
    import std.meta : AliasSeq;

    //Test diverting elements to an OutputRange
    string txt = "abcdefghijklmnopqrstuvwxyz";

    dchar[] asink1 = [];
    auto fsink = (dchar c) { asink1 ~= c; };
    auto result1 = txt.tee(fsink).array;
    assert(equal(txt, result1) && (equal(result1, asink1)));

    dchar[] _asink1 = [];
    auto _result1 = txt.tee!((dchar c) { _asink1 ~= c; })().array;
    assert(equal(txt, _result1) && (equal(_result1, _asink1)));

    dchar[] asink2 = new dchar[](txt.length);
    void fsink2(dchar c) { static int i = 0; asink2[i] = c; i++; }
    auto result2 = txt.tee(&fsink2).array;
    assert(equal(txt, result2) && equal(result2, asink2));

    dchar[] asink3 = new dchar[](txt.length);
    auto result3 = txt.tee(asink3).array;
    assert(equal(txt, result3) && equal(result3, asink3));

    foreach (CharType; AliasSeq!(char, wchar, dchar))
    {
        auto appSink = appender!(CharType[])();
        auto appResult = txt.tee(appSink).array;
        assert(equal(txt, appResult) && equal(appResult, appSink.data));
    }

    foreach (StringType; AliasSeq!(string, wstring, dstring))
    {
        auto appSink = appender!StringType();
        auto appResult = txt.tee(appSink).array;
        assert(equal(txt, appResult) && equal(appResult, appSink.data));
    }
}

@safe unittest
{
    // Issue 13483
    static void func1(T)(T x) {}
    void func2(int x) {}

    auto r = [1, 2, 3, 4].tee!func1.tee!func2;
}

/**
Extends the length of the input range `r` by padding out the start of the
range with the element `e`. The element `e` must be of a common type with
the element type of the range `r` as defined by $(REF CommonType, std, traits).
If `n` is less than the length of of `r`, then `r` is returned unmodified.

If `r` is a string with Unicode characters in it, `padLeft` follows D's rules
about length for strings, which is not the number of characters, or
graphemes, but instead the number of encoding units. If you want to treat each
grapheme as only one encoding unit long, then call
$(REF byGrapheme, std, uni) before calling this function.

If `r` has a length, then this is $(BIGOH 1). Otherwise, it's $(BIGOH r.length).

Params:
    r = an input range with a length, or a forward range
    e = element to pad the range with
    n = the length to pad to

Returns:
    A range containing the elements of the original range with the extra padding

See Also:
    $(REF leftJustifier, std, string)
*/
auto padLeft(R, E)(R r, E e, size_t n)
if (
    ((isInputRange!R && hasLength!R) || isForwardRange!R) &&
    !is(CommonType!(ElementType!R, E) == void)
)
{
    static if (hasLength!R)
        auto dataLength = r.length;
    else
        auto dataLength = r.save.walkLength(n);

    return e.repeat(n > dataLength ? n - dataLength : 0).chain(r);
}

///
@safe pure unittest
{
    import std.algorithm.comparison : equal;

    assert([1, 2, 3, 4].padLeft(0, 6).equal([0, 0, 1, 2, 3, 4]));
    assert([1, 2, 3, 4].padLeft(0, 3).equal([1, 2, 3, 4]));

    assert("abc".padLeft('_', 6).equal("___abc"));
}

@safe pure nothrow unittest
{
    import std.algorithm.comparison : equal;
    import std.internal.test.dummyrange : DummyRange, Length, RangeType, ReturnBy;
    import std.meta : AliasSeq;

    alias DummyRanges = AliasSeq!(
        DummyRange!(ReturnBy.Reference, Length.Yes, RangeType.Input),
        DummyRange!(ReturnBy.Reference, Length.Yes, RangeType.Forward),
        DummyRange!(ReturnBy.Reference, Length.Yes, RangeType.Bidirectional),
        DummyRange!(ReturnBy.Reference, Length.Yes, RangeType.Random),
        DummyRange!(ReturnBy.Reference, Length.No, RangeType.Forward),
        DummyRange!(ReturnBy.Value, Length.Yes, RangeType.Input),
        DummyRange!(ReturnBy.Value, Length.Yes, RangeType.Forward),
        DummyRange!(ReturnBy.Value, Length.Yes, RangeType.Bidirectional),
        DummyRange!(ReturnBy.Value, Length.Yes, RangeType.Random),
        DummyRange!(ReturnBy.Value, Length.No, RangeType.Forward)
    );

    foreach (Range; DummyRanges)
    {
        Range r;
        assert(r
            .padLeft(0, 12)
            .equal([0, 0, 1U, 2U, 3U, 4U, 5U, 6U, 7U, 8U, 9U, 10U])
        );
    }
}

// Test nogc inference
@safe @nogc pure unittest
{
    import std.algorithm.comparison : equal;

    static immutable r1 = [1, 2, 3, 4];
    static immutable r2 = [0, 0, 1, 2, 3, 4];
    assert(r1.padLeft(0, 6).equal(r2));
}

/**
Extend the length of the input range `r` by padding out the end of the range
with the element `e`. The element `e` must be of a common type with the
element type of the range `r` as defined by $(REF CommonType, std, traits).
If `n` is less than the length of of `r`, then the contents of `r` are
returned.

The range primitives that the resulting range provides depends whether or not `r`
provides them. Except the functions `back` and `popBack`, which also require
the range to have a length as well as `back` and `popBack`

Params:
    r = an input range with a length
    e = element to pad the range with
    n = the length to pad to

Returns:
    A range containing the elements of the original range with the extra padding

See Also:
    $(REF rightJustifier, std, string)
*/
auto padRight(R, E)(R r, E e, size_t n)
if (
    isInputRange!R &&
    !isInfinite!R &&
    !is(CommonType!(ElementType!R, E) == void))
{
    static struct Result
    {
        private:
        R data;
        E element;
        size_t counter;
        static if (isBidirectionalRange!R && hasLength!R) size_t backPosition;
        size_t maxSize;

        public:
        bool empty() @property
        {
            return data.empty && counter >= maxSize;
        }

        auto front() @property
        {
            assert(!empty, "Attempting to fetch the front of an empty padRight");
            return data.empty ? element : data.front;
        }

        void popFront()
        {
            assert(!empty, "Attempting to popFront an empty padRight");
            ++counter;

            if (!data.empty)
            {
                data.popFront;
            }
        }

        static if (hasLength!R)
        {
            size_t length() @property
            {
                import std.algorithm.comparison : max;
                return max(data.length, maxSize);
            }
        }

        static if (isForwardRange!R)
        {
            auto save() @property
            {
                typeof(this) result = this;
                data = data.save;
                return result;
            }
        }

        static if (isBidirectionalRange!R && hasLength!R)
        {
            auto back() @property
            {
                assert(!empty, "Attempting to fetch the back of an empty padRight");
                return backPosition > data.length ? element : data.back;
            }

            void popBack()
            {
                assert(!empty, "Attempting to popBack an empty padRight");
                if (backPosition > data.length)
                {
                    --backPosition;
                    --maxSize;
                }
                else
                {
                    data.popBack;
                }
            }
        }

        static if (isRandomAccessRange!R && hasLength!R)
        {
            E opIndex(size_t index)
            {
                assert(index <= this.length, "Index out of bounds");
                return (index > data.length && index <= maxSize) ? element :
                    data[index];
            }
        }

        static if (hasSlicing!R && hasLength!R)
        {
            auto opSlice(size_t a, size_t b)
            {
                assert(
                    a <= b,
                    "Attempting to slice a padRight with a larger first argument than the second."
                );
                assert(
                    b <= length,
                    "Attempting to slice using an out of bounds index on a padRight"
                );
                return Result((b <= data.length) ? data[a .. b] : data[a .. data.length],
                    element, b - a);
            }

            alias opDollar = length;
        }

        this(R r, E e, size_t max)
        {
            data = r;
            element = e;
            maxSize = max;
            static if (isBidirectionalRange!R && hasLength!R)
                backPosition = max;
        }

        @disable this();
    }

    return Result(r, e, n);
}

///
@safe pure unittest
{
    import std.algorithm.comparison : equal;

    assert([1, 2, 3, 4].padRight(0, 6).equal([1, 2, 3, 4, 0, 0]));
    assert([1, 2, 3, 4].padRight(0, 4).equal([1, 2, 3, 4]));

    assert("abc".padRight('_', 6).equal("abc___"));
}

pure @safe unittest
{
    import std.algorithm.comparison : equal;
    import std.internal.test.dummyrange : AllDummyRanges, ReferenceInputRange;
    import std.meta : AliasSeq;

    auto string_input_range = new ReferenceInputRange!dchar(['a', 'b', 'c']);
    dchar padding = '_';
    assert(string_input_range.padRight(padding, 6).equal("abc___"));

    foreach (RangeType; AllDummyRanges)
    {
        RangeType r1;
        assert(r1
            .padRight(0, 12)
            .equal([1U, 2U, 3U, 4U, 5U, 6U, 7U, 8U, 9U, 10U, 0, 0])
        );

        // test if Result properly uses random access ranges
        static if (isRandomAccessRange!RangeType)
        {
            RangeType r3;
            assert(r3.padRight(0, 12)[0] == 1);
            assert(r3.padRight(0, 12)[2] == 3);
            assert(r3.padRight(0, 12)[11] == 0);
        }

        // test if Result properly uses slicing and opDollar
        static if (hasSlicing!RangeType)
        {
            RangeType r4;
            assert(r4
                .padRight(0, 12)[0 .. 3]
                .equal([1, 2, 3])
            );
            assert(r4
                .padRight(0, 12)[2 .. $]
                .equal([3U, 4U, 5U, 6U, 7U, 8U, 9U, 10U, 0, 0])
            );
            assert(r4
                .padRight(0, 12)[0 .. $]
                .equal([1U, 2U, 3U, 4U, 5U, 6U, 7U, 8U, 9U, 10U, 0, 0])
            );
        }
    }
}

// Test nogc inference
@safe @nogc pure unittest
{
    import std.algorithm.comparison : equal;

    static immutable r1 = [1, 2, 3, 4];
    static immutable r2 = [1, 2, 3, 4, 0, 0];
    assert(r1.padRight(0, 6).equal(r2));
}<|MERGE_RESOLUTION|>--- conflicted
+++ resolved
@@ -6715,13 +6715,10 @@
 $(RED `Transposed` currently defines `save`, but does not work as a forward range.
 Consuming a copy made with `save` will consume all copies, even the original sub-ranges
 fed into `Transposed`.)
-<<<<<<< HEAD
 
 Params:
     opt = Controls the assumptions the function makes about the lengths of the ranges (i.e. jagged or not)
     rr = Range of ranges
-=======
->>>>>>> 0d5f0c48
  */
 Transposed!(RangeOfRanges, opt) transposed
 (TransverseOptions opt = TransverseOptions.assumeJagged, RangeOfRanges)
