--- conflicted
+++ resolved
@@ -230,7 +230,7 @@
 // in order to ensure that we use the `processAllocator` setter before the getter
 @system unittest
 {
-    import std.experimental.allocator.mallocator: Mallocator;
+    import std.experimental.allocator.mallocator : Mallocator;
     import std.experimental.allocator.gc_allocator : GCAllocator;
     auto newAlloc = sharedAllocatorObject(Mallocator.instance);
     processAllocator = newAlloc;
@@ -1069,13 +1069,8 @@
 }
 
 /// Ditto
-<<<<<<< HEAD
-nothrow @system @nogc
+@nogc nothrow @system
 @property void processAllocator(ref RCISharedAllocator a)
-=======
-@nogc nothrow @system
-@property void processAllocator(RCISharedAllocator a)
->>>>>>> 810ffe69
 {
     assert(!a.isNull);
     processAllocator() = a;
